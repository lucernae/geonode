--- conflicted
+++ resolved
@@ -31,11 +31,7 @@
     "petrus7",
     "Florian Hoedt",
     "abulojoshua1",
-<<<<<<< HEAD
-    "jonnyforestGIS"
-=======
     "jonnyforestGIS",
     "JorgeMartinezG"
->>>>>>> 0afdc207
     ]
 }