--- conflicted
+++ resolved
@@ -1,6 +1,4 @@
 sudo: required
-
-group: deprecated-2017Q2
 
 language: python
 
@@ -12,8 +10,6 @@
 
 services:
   - docker
-  # GeoServer used Rabbitmq for notifier services
-  - rabbitmq
 
 env:
   - BACKEND: 'geonode.geoserver'
@@ -21,7 +17,7 @@
     DOCKER_COMPOSE_VERSION: 1.11.2
     # This is qgis server address
     QGIS_SERVER_URL: http://localhost:9000/
-    # This is the IP of docker network bridge
+    # This is the location of docker network bridge
     # So QGIS server can access this address
     SITEURL: http://localhost:8000/
     GEONODE_PROJECT_PATH: /home/travis/build/kartoza/geonode/
@@ -45,23 +41,13 @@
   - sudo apt-get install -y python-dev libxml2 libxml2-dev libxslt1-dev zlib1g-dev libjpeg-dev libpq-dev libgdal-dev git default-jdk
   - sudo add-apt-repository -y ppa:webupd8team/java
   - sudo apt-get update
-<<<<<<< HEAD
-  - sudo apt-get install -y --force-yes oracle-java8-installer ant maven2 libjai-core-java --no-install-recommends
-  # install libjai-imageio-core-java in trusty
-  - wget https://launchpad.net/ubuntu/+archive/primary/+files/libjai-imageio-core-java_1.2-3_amd64.deb
-  - sudo dpkg -i libjai-imageio-core-java_1.2-3_amd64.deb
-  - sudo update-java-alternatives --set java-8-oracle
-  - pip install -r requirements.txt
-  - pip install -e . --no-deps
-  - pip install codecov
-=======
   - sudo apt-get install -y --force-yes oracle-java8-installer ant maven2 --no-install-recommends
   - sudo update-java-alternatives --set java-8-oracle
   - pip install -r requirements.txt
   - pip install -e .
   - pip install coveralls
   - pip install pygdal==`gdal-config --version`
->>>>>>> eea06403
+  - pip install codecov
 
 before_script:
   - paver setup
