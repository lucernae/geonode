sudo: required

language: python

python:
  - "2.7"

virtualenv:
  system_site_packages: true

services:
  - docker

env:
  - BACKEND: 'geonode.geoserver'
<<<<<<< HEAD
  - BACKEND: 'geonode.qgis_server'
    DOCKER_COMPOSE_VERSION: 1.11.2
    # This is qgis server address
    QGIS_SERVER_URL: http://localhost:9000/
    # This is the location of docker network bridge
    # So QGIS server can access this address
    SITEURL: http://localhost:8000/
    GEONODE_PROJECT_PATH: /home/travis/build/kartoza/geonode/
    ON_TRAVIS: True
    CELERY_ALWAYS_EAGER: True
=======
#  FIXME. Will be uncommented when qgis_server backend exists
#  - BACKEND: 'geonode.qgis_server'
#    DOCKER_COMPOSE_VERSION: 1.11.2
#    # This is qgis server address
#    QGIS_SERVER_URL: http://localhost:9000/
#    # This is the location of docker network bridge
#    # So QGIS server can access this address
#    SITEURL: http://localhost:8000/
#    GEONODE_PROJECT_PATH: /home/travis/build/kartoza/geonode/
#    ON_TRAVIS: True
#    CELERY_ALWAYS_EAGER: True
>>>>>>> 965f6e44

branches:
  only:
    - master
    - master-qgis_server
    - 2.7.x
    - 2.6.x

before_install:
  - scripts/misc/qgis_server_setup.sh before_install

install:
  - sudo apt-get -qq -y update
  - sudo apt-get install -y libgdal1h python-gdal gdal-bin spatialite-bin
  - sudo apt-get install -y python-virtualenv python-imaging python-lxml python-pyproj python-shapely python-nose python-httplib2 python-httplib2 gettext
  - sudo apt-get install -y python-dev libxml2 libxml2-dev libxslt1-dev zlib1g-dev libjpeg-dev libpq-dev libgdal-dev git default-jdk
  - sudo add-apt-repository -y ppa:webupd8team/java
  - sudo apt-get update
  - sudo apt-get install -y --force-yes oracle-java8-installer ant maven2 --no-install-recommends
  - sudo update-java-alternatives --set java-8-oracle
  - pip install -r requirements.txt
  - pip install -e .
  - pip install pygdal==`gdal-config --version`
  - pip install codecov

before_script:
  - paver setup

  # For QGIS Server
  - scripts/misc/qgis_server_setup.sh before_script

script:
  - paver run_tests --coverage

after_script:
  # For QGIS Server
  - scripts/misc/qgis_server_setup.sh after_script

  # Cleanup
  - paver reset_hard

after_success:
  - codecov

<<<<<<< HEAD
# Commented out until changes are merged upstream.
#  We don't have to bother geonode core developer.

#notifications:
#  irc:
#    channels:
#      - "irc.freenode.org#geonode"
#    use_notice: true
#  email:
#    - geonode-dev@boundlessgeo.com
#    - ingenieroariel@gmail.com
#    - simone.dalmasso@gmail.com
#  slack: geonode-sprint:oQylJRkU9feZ8JruGi6czWwe
=======
notifications:
  irc:
    channels:
      - "irc.freenode.org#geonode"
    use_notice: true
  email:
    - geonode-dev@boundlessgeo.com
    - ingenieroariel@gmail.com
    - simone.dalmasso@gmail.com
  slack: geonode-sprint:oQylJRkU9feZ8JruGi6czWwe
>>>>>>> 965f6e44
<|MERGE_RESOLUTION|>--- conflicted
+++ resolved
@@ -13,7 +13,6 @@
 
 env:
   - BACKEND: 'geonode.geoserver'
-<<<<<<< HEAD
   - BACKEND: 'geonode.qgis_server'
     DOCKER_COMPOSE_VERSION: 1.11.2
     # This is qgis server address
@@ -24,19 +23,6 @@
     GEONODE_PROJECT_PATH: /home/travis/build/kartoza/geonode/
     ON_TRAVIS: True
     CELERY_ALWAYS_EAGER: True
-=======
-#  FIXME. Will be uncommented when qgis_server backend exists
-#  - BACKEND: 'geonode.qgis_server'
-#    DOCKER_COMPOSE_VERSION: 1.11.2
-#    # This is qgis server address
-#    QGIS_SERVER_URL: http://localhost:9000/
-#    # This is the location of docker network bridge
-#    # So QGIS server can access this address
-#    SITEURL: http://localhost:8000/
-#    GEONODE_PROJECT_PATH: /home/travis/build/kartoza/geonode/
-#    ON_TRAVIS: True
-#    CELERY_ALWAYS_EAGER: True
->>>>>>> 965f6e44
 
 branches:
   only:
@@ -81,7 +67,6 @@
 after_success:
   - codecov
 
-<<<<<<< HEAD
 # Commented out until changes are merged upstream.
 #  We don't have to bother geonode core developer.
 
@@ -94,16 +79,4 @@
 #    - geonode-dev@boundlessgeo.com
 #    - ingenieroariel@gmail.com
 #    - simone.dalmasso@gmail.com
-#  slack: geonode-sprint:oQylJRkU9feZ8JruGi6czWwe
-=======
-notifications:
-  irc:
-    channels:
-      - "irc.freenode.org#geonode"
-    use_notice: true
-  email:
-    - geonode-dev@boundlessgeo.com
-    - ingenieroariel@gmail.com
-    - simone.dalmasso@gmail.com
-  slack: geonode-sprint:oQylJRkU9feZ8JruGi6czWwe
->>>>>>> 965f6e44
+#  slack: geonode-sprint:oQylJRkU9feZ8JruGi6czWwe