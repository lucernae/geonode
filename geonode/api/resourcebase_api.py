--- conflicted
+++ resolved
@@ -86,12 +86,8 @@
         return filtered
 
     def filter_bbox(self, queryset, bbox):
-<<<<<<< HEAD
-        '''modify the queryset q to limit to the provided bbox
-=======
         '''modify the queryset q to limit to data that intersects with the provided bbox 
 
->>>>>>> bacd49f6
         bbox - 4 tuple of floats representing 'southwest_lng,southwest_lat,northeast_lng,northeast_lat'
         returns the modified query
         '''
