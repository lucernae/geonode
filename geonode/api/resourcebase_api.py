# -*- coding: utf-8 -*-
#########################################################################
#
# Copyright (C) 2016 OSGeo
#
# This program is free software: you can redistribute it and/or modify
# it under the terms of the GNU General Public License as published by
# the Free Software Foundation, either version 3 of the License, or
# (at your option) any later version.
#
# This program is distributed in the hope that it will be useful,
# but WITHOUT ANY WARRANTY; without even the implied warranty of
# MERCHANTABILITY or FITNESS FOR A PARTICULAR PURPOSE. See the
# GNU General Public License for more details.
#
# You should have received a copy of the GNU General Public License
# along with this program. If not, see <http://www.gnu.org/licenses/>.
#
#########################################################################
import json
import re

from django.core.urlresolvers import resolve
from django.db.models import Q
from django.http import HttpResponse
from django.conf import settings
from django.template.response import TemplateResponse
from tastypie import http
from tastypie.bundle import Bundle

from tastypie.constants import ALL, ALL_WITH_RELATIONS
from tastypie.resources import ModelResource
from tastypie import fields
from tastypie.utils import trailing_slash

from guardian.shortcuts import get_objects_for_user

from django.conf.urls import url
from django.core.paginator import Paginator, InvalidPage
from django.http import Http404
from django.core.exceptions import ObjectDoesNotExist
<<<<<<< HEAD
from django.forms.models import model_to_dict
=======
from django.contrib.auth.models import Group
>>>>>>> eea06403

from tastypie.utils.mime import build_content_type

from geonode import get_version, qgis_server, geoserver
from geonode.layers.models import Layer
from geonode.maps.models import Map
from geonode.documents.models import Document
from geonode.base.models import ResourceBase
from geonode.base.models import HierarchicalKeyword
from geonode.utils import check_ogc_backend

from .authorization import GeoNodeAuthorization

from .api import TagResource, RegionResource, OwnersResource
from .api import ThesaurusKeywordResource
from .api import TopicCategoryResource
from .api import FILTER_TYPES

if settings.HAYSTACK_SEARCH:
    from haystack.query import SearchQuerySet  # noqa

LAYER_SUBTYPES = {
    'vector': 'dataStore',
    'raster': 'coverageStore',
    'remote': 'remoteStore',
}
FILTER_TYPES.update(LAYER_SUBTYPES)


class CommonMetaApi:
    authorization = GeoNodeAuthorization()
    allowed_methods = ['get']
    filtering = {'title': ALL,
                 'keywords': ALL_WITH_RELATIONS,
                 'tkeywords': ALL_WITH_RELATIONS,
                 'regions': ALL_WITH_RELATIONS,
                 'category': ALL_WITH_RELATIONS,
                 'owner': ALL_WITH_RELATIONS,
                 'date': ALL,
                 }
    ordering = ['date', 'title', 'popular_count']
    max_limit = None


class CommonModelApi(ModelResource):
    keywords = fields.ToManyField(TagResource, 'keywords', null=True)
    regions = fields.ToManyField(RegionResource, 'regions', null=True)
    category = fields.ToOneField(
        TopicCategoryResource,
        'category',
        null=True,
        full=True)
    owner = fields.ToOneField(OwnersResource, 'owner', full=True)
    tkeywords = fields.ToManyField(
        ThesaurusKeywordResource, 'tkeywords', null=True)
    VALUES = [
        # fields in the db
        'id',
        'uuid',
        'title',
        'date',
        'abstract',
        'csw_wkt_geometry',
        'csw_type',
        'owner__username',
        'share_count',
        'popular_count',
        'srid',
        'category__gn_description',
        'supplemental_information',
        'thumbnail_url',
        'detail_url',
        'rating',
    ]

    def build_filters(self, filters=None):
        if filters is None:
            filters = {}
        orm_filters = super(CommonModelApi, self).build_filters(filters)
        if 'type__in' in filters and filters[
                'type__in'] in FILTER_TYPES.keys():
            orm_filters.update({'type': filters.getlist('type__in')})
        if 'extent' in filters:
            orm_filters.update({'extent': filters['extent']})
        # Nothing returned if +'s are used instead of spaces for text search,
        # so swap them out. Must be a better way of doing this?
        for filter in orm_filters:
            if filter in ['title__contains', 'q']:
                orm_filters[filter] = orm_filters[filter].replace("+", " ")
        return orm_filters

    def apply_filters(self, request, applicable_filters):
        types = applicable_filters.pop('type', None)
        extent = applicable_filters.pop('extent', None)
        keywords = applicable_filters.pop('keywords__slug__in', None)
        semi_filtered = super(
            CommonModelApi,
            self).apply_filters(
            request,
            applicable_filters)
        filtered = None
        if types:
            for the_type in types:
                if the_type in LAYER_SUBTYPES.keys():
                    if filtered:
                        filtered = filtered | semi_filtered.filter(
                            Layer___storeType=LAYER_SUBTYPES[the_type])
                    else:
                        filtered = semi_filtered.filter(
                            Layer___storeType=LAYER_SUBTYPES[the_type])
                else:
                    if filtered:
                        filtered = filtered | semi_filtered.instance_of(
                            FILTER_TYPES[the_type])
                    else:
                        filtered = semi_filtered.instance_of(
                            FILTER_TYPES[the_type])
        else:
            filtered = semi_filtered

        if settings.ADMIN_MODERATE_UPLOADS:
            filtered = self.filter_published(filtered, request)

        if settings.GROUP_PRIVATE_RESOURCES:
            filtered = self.filter_group(filtered, request)

        if extent:
            filtered = self.filter_bbox(filtered, extent)

        if keywords:
            filtered = self.filter_h_keywords(filtered, keywords)

        return filtered

    def filter_published(self, queryset, request):
        is_admin = False
        is_staff = False
        if request.user:
            is_admin = request.user.is_superuser if request.user else False
            is_staff = request.user.is_staff if request.user else False

        if not is_admin and not is_staff:
            filtered = queryset.filter(Q(is_published=True))
        else:
            filtered = queryset
        return filtered

    def filter_group(self, queryset, request):
        is_admin = False
        if request.user:
            is_admin = request.user.is_superuser if request.user else False

        try:
            anonymous_group = Group.objects.get(name='anonymous')
        except BaseException:
            anonymous_group = None

        if is_admin:
            filtered = queryset
        elif request.user:
            groups = request.user.groups.all()
            if anonymous_group:
                filtered = queryset.filter(Q(group__isnull=True) | Q(
                    group__in=groups) | Q(group=anonymous_group))
            else:
                filtered = queryset.filter(
                    Q(group__isnull=True) | Q(group__in=groups))
        else:
            if anonymous_group:
                filtered = queryset.filter(
                    Q(group__isnull=True) | Q(group=anonymous_group))
            else:
                filtered = queryset.filter(Q(group__isnull=True))
        return filtered

    def filter_h_keywords(self, queryset, keywords):
        filtered = queryset
        treeqs = HierarchicalKeyword.objects.none()
        for keyword in keywords:
            try:
                kws = HierarchicalKeyword.objects.filter(name__iexact=keyword)
                for kw in kws:
                    treeqs = treeqs | HierarchicalKeyword.get_tree(kw)
            except ObjectDoesNotExist:
                # Ignore keywords not actually used?
                pass

        filtered = queryset.filter(Q(keywords__in=treeqs))
        return filtered

    def filter_bbox(self, queryset, bbox):
        """
        modify the queryset q to limit to data that intersects with the
        provided bbox

        bbox - 4 tuple of floats representing 'southwest_lng,southwest_lat,
        northeast_lng,northeast_lat'
        returns the modified query
        """
        bbox = bbox.split(
            ',')  # TODO: Why is this different when done through haystack?
        bbox = map(str, bbox)  # 2.6 compat - float to decimal conversion
        intersects = ~(Q(bbox_x0__gt=bbox[2]) | Q(bbox_x1__lt=bbox[0]) |
                       Q(bbox_y0__gt=bbox[3]) | Q(bbox_y1__lt=bbox[1]))

        return queryset.filter(intersects)

    def build_haystack_filters(self, parameters):
        from haystack.inputs import Raw
        from haystack.query import SearchQuerySet, SQ  # noqa

        sqs = None

        # Retrieve Query Params

        # Text search
        query = parameters.get('q', None)

        # Types and subtypes to filter (map, layer, vector, etc)
        type_facets = parameters.getlist("type__in", [])

        # If coming from explore page, add type filter from resource_name
        resource_filter = self._meta.resource_name.rstrip("s")
        if resource_filter != "base" and resource_filter not in type_facets:
            type_facets.append(resource_filter)

        # Publication date range (start,end)
        date_end = parameters.get("date__lte", None)
        date_start = parameters.get("date__gte", None)

        # Topic category filter
        category = parameters.getlist("category__identifier__in")

        # Keyword filter
        keywords = parameters.getlist("keywords__slug__in")

        # Region filter
        regions = parameters.getlist("regions__name__in")

        # Owner filters
        owner = parameters.getlist("owner__username__in")

        # Sort order
        sort = parameters.get("order_by", "relevance")

        # Geospatial Elements
        bbox = parameters.get("extent", None)

        # Filter by Type and subtype
        if type_facets is not None:

            types = []
            subtypes = []

            for type in type_facets:
                if type in ["map", "layer", "document", "user"]:
                    # Type is one of our Major Types (not a sub type)
                    types.append(type)
                elif type in LAYER_SUBTYPES.keys():
                    subtypes.append(type)

            if len(subtypes) > 0:
                types.append("layer")
                sqs = SearchQuerySet().narrow("subtype:%s" %
                                              ','.join(map(str, subtypes)))

            if len(types) > 0:
                sqs = (SearchQuerySet() if sqs is None else sqs).narrow(
                    "type:%s" % ','.join(map(str, types)))

        # Filter by Query Params
        # haystack bug? if boosted fields aren't included in the
        # query, then the score won't be affected by the boost
        if query:
            if query.startswith('"') or query.startswith('\''):
                # Match exact phrase
                phrase = query.replace('"', '')
                sqs = (SearchQuerySet() if sqs is None else sqs).filter(
                    SQ(title__exact=phrase) |
                    SQ(description__exact=phrase) |
                    SQ(content__exact=phrase)
                )
            else:
                words = [
                    w for w in re.split(
                        '\W',
                        query,
                        flags=re.UNICODE) if w]
                for i, search_word in enumerate(words):
                    if i == 0:
                        sqs = (SearchQuerySet() if sqs is None else sqs) \
                            .filter(
                            SQ(title=Raw(search_word)) |
                            SQ(description=Raw(search_word)) |
                            SQ(content=Raw(search_word))
                        )
                    elif search_word in ["AND", "OR"]:
                        pass
                    elif words[i - 1] == "OR":  # previous word OR this word
                        sqs = sqs.filter_or(
                            SQ(title=Raw(search_word)) |
                            SQ(description=Raw(search_word)) |
                            SQ(content=Raw(search_word))
                        )
                    else:  # previous word AND this word
                        sqs = sqs.filter(
                            SQ(title=Raw(search_word)) |
                            SQ(description=Raw(search_word)) |
                            SQ(content=Raw(search_word))
                        )

        # filter by category
        if category:
            sqs = (SearchQuerySet() if sqs is None else sqs).narrow(
                'category:%s' % ','.join(map(str, category)))

        # filter by keyword: use filter_or with keywords_exact
        # not using exact leads to fuzzy matching and too many results
        # using narrow with exact leads to zero results if multiple keywords
        # selected
        if keywords:
            for keyword in keywords:
                sqs = (
                    SearchQuerySet() if sqs is None else sqs).filter_or(
                    keywords_exact=keyword)

        # filter by regions: use filter_or with regions_exact
        # not using exact leads to fuzzy matching and too many results
        # using narrow with exact leads to zero results if multiple keywords
        # selected
        if regions:
            for region in regions:
                sqs = (
                    SearchQuerySet() if sqs is None else sqs).filter_or(
                    regions_exact__exact=region)

        # filter by owner
        if owner:
            sqs = (
                SearchQuerySet() if sqs is None else sqs).narrow(
                    "owner__username:%s" % ','.join(map(str, owner)))

        # filter by date
        if date_start:
            sqs = (SearchQuerySet() if sqs is None else sqs).filter(
                SQ(date__gte=date_start)
            )

        if date_end:
            sqs = (SearchQuerySet() if sqs is None else sqs).filter(
                SQ(date__lte=date_end)
            )

        # Filter by geographic bounding box
        if bbox:
            left, bottom, right, top = bbox.split(',')
            sqs = (
                SearchQuerySet() if sqs is None else sqs).exclude(
                SQ(
                    bbox_top__lte=bottom) | SQ(
                    bbox_bottom__gte=top) | SQ(
                    bbox_left__gte=right) | SQ(
                        bbox_right__lte=left))

        # Apply sort
        if sort.lower() == "-date":
            sqs = (
                SearchQuerySet() if sqs is None else sqs).order_by("-date")
        elif sort.lower() == "date":
            sqs = (
                SearchQuerySet() if sqs is None else sqs).order_by("date")
        elif sort.lower() == "title":
            sqs = (SearchQuerySet() if sqs is None else sqs).order_by(
                "title_sortable")
        elif sort.lower() == "-title":
            sqs = (SearchQuerySet() if sqs is None else sqs).order_by(
                "-title_sortable")
        elif sort.lower() == "-popular_count":
            sqs = (SearchQuerySet() if sqs is None else sqs).order_by(
                "-popular_count")
        else:
            sqs = (
                SearchQuerySet() if sqs is None else sqs).order_by("-date")

        return sqs

    def get_search(self, request, **kwargs):
        self.method_check(request, allowed=['get'])
        self.is_authenticated(request)
        self.throttle_check(request)

        # Get the list of objects that matches the filter
        sqs = self.build_haystack_filters(request.GET)

        if not settings.SKIP_PERMS_FILTER:
            is_admin = False
            is_staff = False
            if request.user:
                is_admin = request.user.is_superuser if request.user else False
                is_staff = request.user.is_staff if request.user else False

            # Get the list of objects the user has access to
            filter_set = get_objects_for_user(
                request.user, 'base.view_resourcebase')
            if settings.ADMIN_MODERATE_UPLOADS:
                if not is_admin and not is_staff:
                    filter_set = filter_set.filter(is_published=True)

            if settings.RESOURCE_PUBLISHING:
                filter_set = filter_set.filter(is_published=True)

            try:
                anonymous_group = Group.objects.get(name='anonymous')
            except BaseException:
                anonymous_group = None

            if settings.GROUP_PRIVATE_RESOURCES:
                if is_admin:
                    filter_set = filter_set
                elif request.user:
                    groups = request.user.groups.all()
                    if anonymous_group:
                        filter_set = filter_set.filter(Q(group__isnull=True) | Q(
                            group__in=groups) | Q(group=anonymous_group))
                    else:
                        filter_set = filter_set.filter(
                            Q(group__isnull=True) | Q(group__in=groups))
                else:
                    if anonymous_group:
                        filter_set = filter_set.filter(
                            Q(group__isnull=True) | Q(group=anonymous_group))
                    else:
                        filter_set = filter_set.filter(Q(group__isnull=True))

            filter_set_ids = filter_set.values_list('id')
            # Do the query using the filterset and the query term. Facet the
            # results
            if len(filter_set) > 0:
                sqs = sqs.filter(id__in=filter_set_ids).facet('type').facet('subtype').facet(
                    'owner') .facet('keywords').facet('regions').facet('category')
            else:
                sqs = None
        else:
            sqs = sqs.facet('type').facet('subtype').facet(
                'owner').facet('keywords').facet('regions').facet('category')

        if sqs:
            # Build the Facet dict
            facets = {}
            for facet in sqs.facet_counts()['fields']:
                facets[facet] = {}
                for item in sqs.facet_counts()['fields'][facet]:
                    facets[facet][item[0]] = item[1]

            # Paginate the results
            paginator = Paginator(sqs, request.GET.get('limit'))

            try:
                page = paginator.page(
                    int(request.GET.get('offset') or 0) /
                    int(request.GET.get('limit'), 0) + 1)
            except InvalidPage:
                raise Http404("Sorry, no results on that page.")

            if page.has_previous():
                previous_page = page.previous_page_number()
            else:
                previous_page = 1
            if page.has_next():
                next_page = page.next_page_number()
            else:
                next_page = 1
            total_count = sqs.count()
            objects = page.object_list
        else:
            next_page = 0
            previous_page = 0
            total_count = 0
            facets = {}
            objects = []

        object_list = {
            "meta": {
                "limit": settings.API_LIMIT_PER_PAGE,
                "next": next_page,
                "offset": int(getattr(request.GET, 'offset', 0)),
                "previous": previous_page,
                "total_count": total_count,
                "facets": facets,
            },
            "objects": map(lambda x: self.get_haystack_api_fields(x), objects),
        }

        self.log_throttled_access(request)
        return self.create_response(request, object_list)

    def get_haystack_api_fields(self, haystack_object):
        object_fields = dict(
            (k, v) for k, v in haystack_object.get_stored_fields().items() if not re.search(
                '_exact$|_sortable$', k))
        return object_fields

    def get_list(self, request, **kwargs):
        """
        Returns a serialized list of resources.

        Calls ``obj_get_list`` to provide the data, then handles that result
        set and serializes it.

        Should return a HttpResponse (200 OK).
        """
        # TODO: Uncached for now. Invalidation that works for everyone may be
        # impossible.
        base_bundle = self.build_bundle(request=request)
        objects = self.obj_get_list(
            bundle=base_bundle,
            **self.remove_api_resource_names(kwargs))
        sorted_objects = self.apply_sorting(objects, options=request.GET)

        paginator = self._meta.paginator_class(
            request.GET,
            sorted_objects,
            resource_uri=self.get_resource_uri(),
            limit=self._meta.limit,
            max_limit=self._meta.max_limit,
            collection_name=self._meta.collection_name)
        to_be_serialized = paginator.page()

        to_be_serialized = self.alter_list_data_to_serialize(
            request,
            to_be_serialized)

        return self.create_response(
            request, to_be_serialized, response_objects=objects)

    def format_objects(self, objects):
        """
        Format the objects for output in a response.
        """
        return objects.values(*self.VALUES)

    def create_response(
            self,
            request,
            data,
            response_class=HttpResponse,
            response_objects=None,
            **response_kwargs):
        """
        Extracts the common "which-format/serialize/return-response" cycle.

        Mostly a useful shortcut/hook.
        """

        # If an user does not have at least view permissions, he won't be able
        # to see the resource at all.
        filtered_objects_ids = None
        if response_objects:
            filtered_objects_ids = [
                item.id for item in response_objects if request.user.has_perm(
                    'view_resourcebase', item.get_self_resource())]

        if isinstance(
                data,
                dict) and 'objects' in data and not isinstance(
                data['objects'],
                list):
            if filtered_objects_ids:
                data['objects'] = [
                    x for x in list(
                        self.format_objects(
                            data['objects'])) if x['id'] in filtered_objects_ids]
            else:
                data['objects'] = list(self.format_objects(data['objects']))

            # give geonode version
            data['geonode_version'] = get_version()

        desired_format = self.determine_format(request)
        serialized = self.serialize(request, data, desired_format)

        return response_class(
            content=serialized,
            content_type=build_content_type(desired_format),
            **response_kwargs)

    def prepend_urls(self):
        if settings.HAYSTACK_SEARCH:
            return [
                url(r"^(?P<resource_name>%s)/search%s$" % (
                    self._meta.resource_name, trailing_slash()
                ),
                    self.wrap_view('get_search'), name="api_get_search"),
            ]
        else:
            return []


class ResourceBaseResource(CommonModelApi):

    """ResourceBase api"""

    class Meta(CommonMetaApi):
        queryset = ResourceBase.objects.polymorphic_queryset() \
            .distinct().order_by('-date')
        if settings.RESOURCE_PUBLISHING:
            queryset = queryset.filter(is_published=True)
        resource_name = 'base'
        excludes = ['csw_anytext', 'metadata_xml']


class FeaturedResourceBaseResource(CommonModelApi):

    """Only the featured resourcebases"""

    class Meta(CommonMetaApi):
        queryset = ResourceBase.objects.filter(featured=True).order_by('-date')
        if settings.RESOURCE_PUBLISHING:
            queryset = queryset.filter(is_published=True)
        resource_name = 'featured'


class LayerResource(CommonModelApi):

    """Layer API"""
    links = fields.ListField(
        attribute='links',
        null=True,
        use_in='all',
        default=[])
    if check_ogc_backend(qgis_server.BACKEND_PACKAGE):
        default_style = fields.ForeignKey(
            'geonode.api.api.StyleResource',
            attribute='qgis_default_style',
            null=True)
        styles = fields.ManyToManyField(
            'geonode.api.api.StyleResource',
            attribute='qgis_styles',
            null=True,
            use_in='detail')
    elif check_ogc_backend(geoserver.BACKEND_PACKAGE):
        default_style = fields.ForeignKey(
            'geonode.api.api.StyleResource',
            attribute='default_style',
            null=True)
        styles = fields.ManyToManyField(
            'geonode.api.api.StyleResource',
            attribute='styles',
            null=True,
            use_in='detail')

    def format_objects(self, objects):
        """
        Formats the object then adds a geogig_link as necessary.
        """
        formatted_objects = []
        for obj in objects:
            # convert the object to a dict using the standard values.
            # includes other values
            values = self.VALUES + [
                'typename',
                'name'
            ]
            formatted_obj = model_to_dict(obj, fields=values)
            # add the geogig link
            formatted_obj['geogig_link'] = obj.geogig_link

            # provide style information
            bundle = self.build_bundle(obj=obj)
            formatted_obj['default_style'] = self.default_style.dehydrate(
                bundle, for_list=True)

            if self.links.use_in == 'all' or self.links.use_in == 'list':
                formatted_obj['links'] = self.dehydrate_links(
                    bundle)
            # Add resource uri
            formatted_obj['resource_uri'] = self.get_resource_uri(bundle)
            # put the object on the response stack
            formatted_objects.append(formatted_obj)
        return formatted_objects

    def dehydrate_links(self, bundle):
        """Dehydrate links field."""

        dehydrated = []
        obj = bundle.obj
        link_fields = [
            'extension',
            'link_type',
            'name',
            'mime',
            'url'
        ]
        for l in obj.link_set.all():
            formatted_link = model_to_dict(l, fields=link_fields)
            dehydrated.append(formatted_link)

        return dehydrated

    def populate_object(self, obj):
        """Populate results with necessary fields

        :param obj: Layer obj
        :type obj: Layer
        :return:
        """
        if check_ogc_backend(qgis_server.BACKEND_PACKAGE):
            # Provides custom links for QGIS Server styles info
            # Default style
            try:
                obj.qgis_default_style = obj.qgis_layer.default_style
            except:
                pass

            # Styles
            try:
                obj.qgis_styles = obj.qgis_layer.styles
            except:
                pass
        return obj

    def build_bundle(
            self, obj=None, data=None, request=None, objects_saved=None):
        """Override build_bundle method to add additional info."""

        if obj is None and self._meta.object_class:
            obj = self._meta.object_class()

        elif obj:
            obj = self.populate_object(obj)

        return Bundle(
            obj=obj,
            data=data,
            request=request,
            objects_saved=objects_saved)

    def patch_detail(self, request, **kwargs):
        """Allow patch request to update default_style.

        Request body must match this:

        {
            'default_style': <resource_uri_to_style>
        }

        """
        reason = 'Can only patch "default_style" field.'
        try:
            body = json.loads(request.body)
            if 'default_style' not in body:
                return http.HttpBadRequest(reason=reason)
            match = resolve(body['default_style'])
            style_id = match.kwargs['id']
            api_name = match.kwargs['api_name']
            resource_name = match.kwargs['resource_name']
            if not (resource_name == 'styles' and api_name == 'api'):
                raise Exception()

            from geonode.qgis_server.models import QGISServerStyle

            style = QGISServerStyle.objects.get(id=style_id)

            layer_id = kwargs['id']
            layer = Layer.objects.get(id=layer_id)
        except:
            return http.HttpBadRequest(reason=reason)

        from geonode.qgis_server.views import default_qml_style

        request.method = 'POST'
        response = default_qml_style(
            request,
            layername=layer.name,
            style_name=style.name)

        if isinstance(response, TemplateResponse):
            if response.status_code == 200:
                return HttpResponse(status=200)

        return self.error_response(request, response.content)

    class Meta(CommonMetaApi):
        queryset = Layer.objects.distinct().order_by('-date')
        if settings.RESOURCE_PUBLISHING:
            queryset = queryset.filter(is_published=True)
        resource_name = 'layers'
        detail_uri_name = 'id'
        include_resource_uri = True
        allowed_methods = ['get', 'patch']
        excludes = ['csw_anytext', 'metadata_xml']
        filtering = CommonMetaApi.filtering
        # Allow filtering using ID
        filtering.update({
            'id': ALL,
            'name': ALL,
            'typename': ALL,
        })


class MapResource(CommonModelApi):

    """Maps API"""

    def format_objects(self, objects):
        """
        Formats the objects and provides reference to list of layers in map
        resources.

        :param objects: Map objects
        """
        formatted_objects = []
        for obj in objects:
            # convert the object to a dict using the standard values.
            formatted_obj = model_to_dict(obj, fields=self.VALUES)
            # get map layers
            map_layers = obj.layers
            formatted_layers = []
            map_layer_fields = [
                'id'
                'stack_order',
                'format',
                'name',
                'opacity',
                'group',
                'visibility',
                'transparent',
                'ows_url',
                'layer_params',
                'source_params',
                'local'
            ]
            for layer in map_layers:
                formatted_map_layer = model_to_dict(
                     layer, fields=map_layer_fields)
                formatted_layers.append(formatted_map_layer)
            formatted_obj['layers'] = formatted_layers
            formatted_objects.append(formatted_obj)
        return formatted_objects

    class Meta(CommonMetaApi):
        queryset = Map.objects.distinct().order_by('-date')
        if settings.RESOURCE_PUBLISHING:
            queryset = queryset.filter(is_published=True)
        resource_name = 'maps'


class DocumentResource(CommonModelApi):

    """Maps API"""

    class Meta(CommonMetaApi):
        filtering = CommonMetaApi.filtering
        filtering.update({'doc_type': ALL})
        queryset = Document.objects.distinct().order_by('-date')
        if settings.RESOURCE_PUBLISHING:
            queryset = queryset.filter(is_published=True)
        resource_name = 'documents'<|MERGE_RESOLUTION|>--- conflicted
+++ resolved
@@ -39,11 +39,8 @@
 from django.core.paginator import Paginator, InvalidPage
 from django.http import Http404
 from django.core.exceptions import ObjectDoesNotExist
-<<<<<<< HEAD
+from django.contrib.auth.models import Group
 from django.forms.models import model_to_dict
-=======
-from django.contrib.auth.models import Group
->>>>>>> eea06403
 
 from tastypie.utils.mime import build_content_type
 
@@ -119,10 +116,11 @@
         'rating',
     ]
 
-    def build_filters(self, filters=None):
+    def build_filters(self, filters=None, **kwargs):
         if filters is None:
             filters = {}
-        orm_filters = super(CommonModelApi, self).build_filters(filters)
+        orm_filters = super(CommonModelApi, self).build_filters(
+            filters, **kwargs)
         if 'type__in' in filters and filters[
                 'type__in'] in FILTER_TYPES.keys():
             orm_filters.update({'type': filters.getlist('type__in')})
@@ -704,7 +702,7 @@
             # convert the object to a dict using the standard values.
             # includes other values
             values = self.VALUES + [
-                'typename',
+                'alternate',
                 'name'
             ]
             formatted_obj = model_to_dict(obj, fields=values)
@@ -766,7 +764,7 @@
         return obj
 
     def build_bundle(
-            self, obj=None, data=None, request=None, objects_saved=None):
+            self, obj=None, data=None, request=None, **kwargs):
         """Override build_bundle method to add additional info."""
 
         if obj is None and self._meta.object_class:
@@ -778,8 +776,7 @@
         return Bundle(
             obj=obj,
             data=data,
-            request=request,
-            objects_saved=objects_saved)
+            request=request, **kwargs)
 
     def patch_detail(self, request, **kwargs):
         """Allow patch request to update default_style.
@@ -840,7 +837,7 @@
         filtering.update({
             'id': ALL,
             'name': ALL,
-            'typename': ALL,
+            'alternate': ALL,
         })
 
 
