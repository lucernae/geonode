<<<<<<< HEAD
import itertools
=======
from django.db.models import Q
from django.http import HttpResponse
>>>>>>> bb3459a9

from tastypie.constants import ALL, ALL_WITH_RELATIONS
from tastypie.resources import ModelResource
from tastypie import fields
<<<<<<< HEAD
from tastypie.utils import trailing_slash

from guardian.shortcuts import get_objects_for_user

from django.conf.urls import url
from django.core.paginator import Paginator, InvalidPage
from django.http import Http404

from haystack.query import SearchQuerySet
=======
from tastypie.utils.mime import determine_format, build_content_type
>>>>>>> bb3459a9

from geonode.layers.models import Layer
from geonode.maps.models import Map
from geonode.documents.models import Document
from geonode.base.models import ResourceBase

from .authorization import GeoNodeAuthorization

from .api import TagResource, TopicCategoryResource, UserResource, FILTER_TYPES

FILTER_TYPES.update({
    'vector': 'dataStore',
    'raster': 'coverageStore'
})

class CommonMetaApi:
    authorization = GeoNodeAuthorization()
    allowed_methods = ['get',]
    filtering = {
            'title': ALL,
            'keywords': ALL_WITH_RELATIONS,
            'category': ALL_WITH_RELATIONS,
            'owner': ALL_WITH_RELATIONS,
            'date': ALL,
        }
    ordering = ['date', 'title', 'popular_count']
    max_limit = None


class CommonModelApi(ModelResource):
    keywords = fields.ToManyField(TagResource, 'keywords', null=True)
    category = fields.ToOneField(TopicCategoryResource, 'category', null=True, full=True)
    owner = fields.ToOneField(UserResource, 'owner', full=True)
    rating = fields.FloatField(attribute='rating', null = True)

    def build_filters(self, filters={}):
        orm_filters = super(CommonModelApi, self).build_filters(filters)
        if 'type__in' in filters and filters['type__in'] in FILTER_TYPES.keys():
            orm_filters.update({'type': filters.getlist('type__in')})
        if 'extent' in filters:
            orm_filters.update({'extent': filters['extent']})
        return orm_filters

    def apply_filters(self, request, applicable_filters):
        types = applicable_filters.pop('type', None)
        extent = applicable_filters.pop('extent', None)
        semi_filtered = super(CommonModelApi, self).apply_filters(request, applicable_filters)
        filtered = None
        if types:
            for the_type in types:
                if the_type == 'vector' or the_type == 'raster':
                    if filtered:
                        filtered = filtered | semi_filtered.filter(Layer___storeType=FILTER_TYPES[the_type])
                    else:
                        filtered = semi_filtered.filter(Layer___storeType=FILTER_TYPES[the_type])
                else:
                    if filtered:
                        filtered = filtered | semi_filtered.instance_of(FILTER_TYPES[the_type])
                    else:
                        filtered = semi_filtered.instance_of(FILTER_TYPES[the_type])
        else:
            filtered = semi_filtered

        #if extent:
        #    filtered = self.filter_bbox(filtered, extent)
        return filtered

    def filter_bbox(self, queryset, bbox):
        '''modify the queryset q to limit to data that intersects with the provided bbox 

        bbox - 4 tuple of floats representing 'southwest_lng,southwest_lat,northeast_lng,northeast_lat'
        returns the modified query
        '''
        bbox = map(str, bbox) # 2.6 compat - float to decimal conversion
        intersects = ~(Q(bbox_x0__gt=bbox[2]) | Q(bbox_x1__lt=bbox[0]) | Q(bbox_y0__gt=bbox[3]) | Q(bbox_y1__lt=bbox[1]))
        return queryset.filter(intersects)

<<<<<<< HEAD
    def get_search(self, request, **kwargs):
        self.method_check(request, allowed=['get'])
        self.is_authenticated(request)
        self.throttle_check(request)

        # TODO Make sure the filters are being applied properly
        #filters = self.build_filters(request.GET)
        #orm_objects = self.apply_filters(request, filters)

        resources = get_objects_for_user(request.user, 'base.view_resourcebase')
        resource_ids = set(resource.id for resource in resources)

        # Do the query.
        sqs = SearchQuerySet().models(Layer, Map, Document).load_all().auto_query(request.GET.get('q', '')).filter(oid__in=resource_ids).facet('type').facet('subtype').facet('owner').facet('keywords').facet('category')
        facets = {}
        for facet in sqs.facet_counts()['fields']:
            facets[facet] = {} 
            for item in sqs.facet_counts()['fields'][facet]:
                facets[facet][item[0]] = item[1]
        paginator = Paginator(sqs, request.GET.get('limit'))

        try:
            page = paginator.page(int(request.GET.get('offset')) / int(request.GET.get('limit'), 0) + 1)
        except InvalidPage:
            raise Http404("Sorry, no results on that page.")

        objects = []
        
        for result in page.object_list:
            #if result.object in orm_objects:
            if result:
                bundle = self.build_bundle(obj=result.object, request=request)
                bundle = self.full_dehydrate(bundle)
                objects.append(bundle)
            else:
                # This can occur when the index is out of sync
                pass 

        if page.has_previous():
            previous_page = page.previous_page_number()
        else:
            previous_page = 1
        if page.has_next():
            next_page = page.next_page_number()
        else:
            next_page = 1
        object_list = {
           "meta": {
                "limit": 100,
                "next": next_page, 
                "offset": int(request.GET.get('offset')),
                "previous": previous_page, 
                "total_count": sqs.count(),
                "facets" : facets,
            },
            'objects': objects,
        }

        self.log_throttled_access(request)
        return self.create_response(request, object_list)
=======
    def get_list(self, request, **kwargs):
        """
        Returns a serialized list of resources.

        Calls ``obj_get_list`` to provide the data, then handles that result
        set and serializes it.

        Should return a HttpResponse (200 OK).
        """
        # TODO: Uncached for now. Invalidation that works for everyone may be
        #       impossible.
        base_bundle = self.build_bundle(request=request)
        objects = self.obj_get_list(bundle=base_bundle, **self.remove_api_resource_names(kwargs))
        sorted_objects = self.apply_sorting(objects, options=request.GET)

        paginator = self._meta.paginator_class(request.GET, sorted_objects, resource_uri=self.get_resource_uri(), limit=self._meta.limit, max_limit=self._meta.max_limit, collection_name=self._meta.collection_name)
        to_be_serialized = paginator.page()

        to_be_serialized = self.alter_list_data_to_serialize(request, to_be_serialized)
        return self.create_response(request, to_be_serialized)

    def create_response(self, request, data, response_class=HttpResponse, **response_kwargs):
        """
        Extracts the common "which-format/serialize/return-response" cycle.

        Mostly a useful shortcut/hook.
        """
        VALUES = [
            # fields in the db
            'id',
            'uuid',
            'title',
            'abstract',
            'csw_wkt_geometry',
            'csw_type',
            'distribution_description',
            'distribution_url',
            'owner_id',
            'share_count',
            'srid',
            'category',
            'supplemental_information',
            'thumbnail_url',
            'absolute_url',
        ]
        
        if isinstance(data, dict) and 'objects' in data:
            data['objects'] = list(data['objects'].values(*VALUES))

        desired_format = self.determine_format(request)
        serialized = self.serialize(request, data, desired_format)
        return response_class(content=serialized, content_type=build_content_type(desired_format), **response_kwargs)

>>>>>>> bb3459a9

class ResourceBaseResource(CommonModelApi):
    """ResourceBase api"""

    class Meta(CommonMetaApi):
        queryset = ResourceBase.objects.polymorphic_queryset().distinct().order_by('-date')
        resource_name = 'base'
        excludes = ['csw_anytext', 'metadata_xml']

    def prepend_urls(self):
        return [
            url(r"^(?P<resource_name>%s)/search%s$" % (self._meta.resource_name, trailing_slash()), self.wrap_view('get_search'), name="api_get_search"),
        ]

class FeaturedResourceBaseResource(CommonModelApi):
    """Only the featured resourcebases"""

    class Meta(CommonMetaApi):
        queryset = ResourceBase.objects.filter(featured=True).order_by('-date')
        resource_name = 'featured'

class LayerResource(CommonModelApi):
    """Layer API"""


    class Meta(CommonMetaApi):
        queryset = Layer.objects.distinct().order_by('-date')
        resource_name = 'layers'
        excludes = ['csw_anytext', 'metadata_xml']

class MapResource(CommonModelApi):
    """Maps API"""

    class Meta(CommonMetaApi):
        queryset = Map.objects.distinct().order_by('-date')
        resource_name = 'maps'

class DocumentResource(CommonModelApi):
    """Maps API"""

    class Meta(CommonMetaApi):
        queryset = Document.objects.distinct().order_by('-date')
        resource_name = 'documents'<|MERGE_RESOLUTION|>--- conflicted
+++ resolved
@@ -1,14 +1,10 @@
-<<<<<<< HEAD
 import itertools
-=======
 from django.db.models import Q
 from django.http import HttpResponse
->>>>>>> bb3459a9
 
 from tastypie.constants import ALL, ALL_WITH_RELATIONS
 from tastypie.resources import ModelResource
 from tastypie import fields
-<<<<<<< HEAD
 from tastypie.utils import trailing_slash
 
 from guardian.shortcuts import get_objects_for_user
@@ -18,9 +14,7 @@
 from django.http import Http404
 
 from haystack.query import SearchQuerySet
-=======
 from tastypie.utils.mime import determine_format, build_content_type
->>>>>>> bb3459a9
 
 from geonode.layers.models import Layer
 from geonode.maps.models import Map
@@ -98,7 +92,6 @@
         intersects = ~(Q(bbox_x0__gt=bbox[2]) | Q(bbox_x1__lt=bbox[0]) | Q(bbox_y0__gt=bbox[3]) | Q(bbox_y1__lt=bbox[1]))
         return queryset.filter(intersects)
 
-<<<<<<< HEAD
     def get_search(self, request, **kwargs):
         self.method_check(request, allowed=['get'])
         self.is_authenticated(request)
@@ -159,7 +152,7 @@
 
         self.log_throttled_access(request)
         return self.create_response(request, object_list)
-=======
+
     def get_list(self, request, **kwargs):
         """
         Returns a serialized list of resources.
@@ -213,7 +206,6 @@
         serialized = self.serialize(request, data, desired_format)
         return response_class(content=serialized, content_type=build_content_type(desired_format), **response_kwargs)
 
->>>>>>> bb3459a9
 
 class ResourceBaseResource(CommonModelApi):
     """ResourceBase api"""
