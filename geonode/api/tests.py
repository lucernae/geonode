# -*- coding: utf-8 -*-
#########################################################################
#
# Copyright (C) 2016 OSGeo
#
# This program is free software: you can redistribute it and/or modify
# it under the terms of the GNU General Public License as published by
# the Free Software Foundation, either version 3 of the License, or
# (at your option) any later version.
#
# This program is distributed in the hope that it will be useful,
# but WITHOUT ANY WARRANTY; without even the implied warranty of
# MERCHANTABILITY or FITNESS FOR A PARTICULAR PURPOSE. See the
# GNU General Public License for more details.
#
# You should have received a copy of the GNU General Public License
# along with this program. If not, see <http://www.gnu.org/licenses/>.
#
#########################################################################
import json
import os
from StringIO import StringIO

<<<<<<< HEAD
import gisdata
from django.core.management import call_command
from django.core.urlresolvers import reverse
from django.test.testcases import LiveServerTestCase

from geonode import geoserver, qgis_server
from geonode.decorators import on_ogc_backend
from geonode.layers.utils import file_upload
from tastypie.test import ResourceTestCase
=======
from datetime import datetime, timedelta
from django.core.urlresolvers import reverse
from tastypie.test import ResourceTestCaseMixin
>>>>>>> eea06403

from geonode.base.populate_test_data import create_models, all_public, \
    reconnect_signals, disconnect_signals
from geonode.layers.models import Layer
from geonode.utils import check_ogc_backend


class PermissionsApiTests(ResourceTestCaseMixin):

    fixtures = ['initial_data.json', 'bobby']

    def setUp(self):
        super(PermissionsApiTests, self).setUp()

        self.user = 'admin'
        self.passwd = 'admin'
        self.list_url = reverse(
            'api_dispatch_list',
            kwargs={
                'api_name': 'api',
                'resource_name': 'layers'})
        create_models(type='layer')
        all_public()
        self.perm_spec = {"users": {}, "groups": {}}

    def test_layer_get_list_unauth_all_public(self):
        """
        Test that the correct number of layers are returned when the
        client is not logged in and all are public
        """

        resp = self.api_client.get(self.list_url)
        self.assertValidJSONResponse(resp)
        self.assertEquals(len(self.deserialize(resp)['objects']), 8)

    def test_layers_get_list_unauth_some_public(self):
        """
        Test that if a layer is not public then not all are returned when the
        client is not logged in
        """
        layer = Layer.objects.all()[0]
        layer.set_permissions(self.perm_spec)

        resp = self.api_client.get(self.list_url)
        self.assertValidJSONResponse(resp)
        self.assertEquals(len(self.deserialize(resp)['objects']), 7)

    def test_layers_get_list_auth_some_public(self):
        """
        Test that if a layer is not public then all are returned if the
        client is not logged in
        """
        self.api_client.client.login(username=self.user, password=self.passwd)
        layer = Layer.objects.all()[0]
        layer.set_permissions(self.perm_spec)

        resp = self.api_client.get(self.list_url)
        self.assertValidJSONResponse(resp)
        self.assertEquals(len(self.deserialize(resp)['objects']), 8)

    def test_layer_get_list_layer_private_to_one_user(self):
        """
        Test that if a layer is only visible by admin, then does not appear
        in the unauthenticated list nor in the list when logged is as bobby
        """
        perm_spec = {"users": {"admin": ['view_resourcebase']}, "groups": {}}
        layer = Layer.objects.all()[0]
        layer.set_permissions(perm_spec)
        resp = self.api_client.get(self.list_url)
        self.assertEquals(len(self.deserialize(resp)['objects']), 7)

        self.api_client.client.login(username='bobby', password='bob')
        resp = self.api_client.get(self.list_url)
        self.assertEquals(len(self.deserialize(resp)['objects']), 7)

        self.api_client.client.login(username=self.user, password=self.passwd)
        resp = self.api_client.get(self.list_url)
        self.assertEquals(len(self.deserialize(resp)['objects']), 8)

    def test_layer_get_detail_unauth_layer_not_public(self):
        """
        Test that layer detail gives 401 when not public and not logged in
        """
        layer = Layer.objects.all()[0]
        layer.set_permissions(self.perm_spec)
        self.assertHttpUnauthorized(self.api_client.get(
            self.list_url + str(layer.id) + '/'))

        self.api_client.client.login(username=self.user, password=self.passwd)
        resp = self.api_client.get(self.list_url + str(layer.id) + '/')
        self.assertValidJSONResponse(resp)

    def test_new_user_has_access_to_old_layers(self):
        """Test that a new user can access the public available layers"""
        from geonode.people.models import Profile
        Profile.objects.create(username='imnew',
                               password='pbkdf2_sha256$12000$UE4gAxckVj4Z$N\
            6NbOXIQWWblfInIoq/Ta34FdRiPhawCIZ+sOO3YQs=')
        self.api_client.client.login(username='imnew', password='thepwd')
        resp = self.api_client.get(self.list_url)
        self.assertValidJSONResponse(resp)
        self.assertEquals(len(self.deserialize(resp)['objects']), 8)


class SearchApiTests(ResourceTestCaseMixin):

    """Test the search"""

    fixtures = ['initial_data.json', 'bobby']

    def setUp(self):
        super(SearchApiTests, self).setUp()

        self.list_url = reverse(
            'api_dispatch_list',
            kwargs={
                'api_name': 'api',
                'resource_name': 'layers'})
        create_models(type='layer')
        all_public()

    def test_category_filters(self):
        """Test category filtering"""

        # check we get the correct layers number returnered filtering on one
        # and then two different categories
        filter_url = self.list_url + '?category__identifier=location'

        resp = self.api_client.get(filter_url)
        self.assertValidJSONResponse(resp)
        self.assertEquals(len(self.deserialize(resp)['objects']), 3)

        filter_url = self.list_url + \
            '?category__identifier__in=location&category__identifier__in=biota'

        resp = self.api_client.get(filter_url)
        self.assertValidJSONResponse(resp)
        self.assertEquals(len(self.deserialize(resp)['objects']), 5)

    def test_tag_filters(self):
        """Test keywords filtering"""

        # check we get the correct layers number returnered filtering on one
        # and then two different keywords
        filter_url = self.list_url + '?keywords__slug=layertagunique'

        resp = self.api_client.get(filter_url)
        self.assertValidJSONResponse(resp)
        self.assertEquals(len(self.deserialize(resp)['objects']), 1)

        filter_url = self.list_url + \
            '?keywords__slug__in=layertagunique&keywords__slug__in=populartag'

        resp = self.api_client.get(filter_url)
        self.assertValidJSONResponse(resp)
        self.assertEquals(len(self.deserialize(resp)['objects']), 8)

    def test_owner_filters(self):
        """Test owner filtering"""

        # check we get the correct layers number returnered filtering on one
        # and then two different owners
        filter_url = self.list_url + '?owner__username=user1'

        resp = self.api_client.get(filter_url)
        self.assertValidJSONResponse(resp)
        self.assertEquals(len(self.deserialize(resp)['objects']), 2)

        filter_url = self.list_url + \
            '?owner__username__in=user1&owner__username__in=foo'

        resp = self.api_client.get(filter_url)
        self.assertValidJSONResponse(resp)
        self.assertEquals(len(self.deserialize(resp)['objects']), 3)

    def test_title_filter(self):
        """Test title filtering"""

        # check we get the correct layers number returnered filtering on the
        # title
        filter_url = self.list_url + '?title=layer2'

        resp = self.api_client.get(filter_url)
        self.assertValidJSONResponse(resp)
        self.assertEquals(len(self.deserialize(resp)['objects']), 1)

    def test_date_filter(self):
        """Test date filtering"""

        # check we get the correct layers number returnered filtering on the
        # title
        step = timedelta(days=60)
        now = datetime.now()
        fstring = '%Y-%m-%d'

        def to_date(val):
            return val.date().strftime(fstring)

        d1 = to_date(now - step)
        filter_url = self.list_url + '?date__exact={}'.format(d1)

        resp = self.api_client.get(filter_url)
        self.assertValidJSONResponse(resp)
        self.assertEquals(len(self.deserialize(resp)['objects']), 1)

        d3 = to_date(now - (3 * step))
        filter_url = self.list_url + '?date__gte={}'.format(d3)

        resp = self.api_client.get(filter_url)
        self.assertValidJSONResponse(resp)
        self.assertEquals(len(self.deserialize(resp)['objects']), 3)

        d4 = to_date(now - (4 * step))
        filter_url = self.list_url + '?date__range={},{}'.format(d4, to_date(now))

        resp = self.api_client.get(filter_url)
        self.assertValidJSONResponse(resp)
        self.assertEquals(len(self.deserialize(resp)['objects']), 4)


class LayersStylesApiInteractionTests(LiveServerTestCase, ResourceTestCase):

    """Test Layers"""

    fixtures = ['initial_data.json', 'bobby']

    def setUp(self):
        super(LayersStylesApiInteractionTests, self).setUp()

        # Reconnect Geoserver signals
        if check_ogc_backend(geoserver.BACKEND_PACKAGE):
            reconnect_signals()

        call_command('loaddata', 'people_data', verbosity=0)

        self.layer_list_url = reverse(
            'api_dispatch_list',
            kwargs={
                'api_name': 'api',
                'resource_name': 'layers'})
        self.style_list_url = reverse(
            'api_dispatch_list',
            kwargs={
                'api_name': 'api',
                'resource_name': 'styles'})
        filename = os.path.join(gisdata.GOOD_DATA, 'raster/test_grid.tif')
        self.layer = file_upload(filename)
        all_public()

    def tearDown(self):
        Layer.objects.all().delete()

        # Disconnect Geoserver signals
        if check_ogc_backend(geoserver.BACKEND_PACKAGE):
            disconnect_signals()

    def test_layer_interaction(self):
        """Layer API interaction check."""
        layer_id = self.layer.id

        layer_detail_url = reverse(
            'api_dispatch_detail',
            kwargs={
                'api_name': 'api',
                'resource_name': 'layers',
                'id': layer_id
            }
        )
        resp = self.api_client.get(layer_detail_url)
        self.assertValidJSONResponse(resp)
        obj = self.deserialize(resp)
        # Should have links
        self.assertTrue('links' in obj and obj['links'])
        # Should have default style
        self.assertTrue('default_style' in obj and obj['default_style'])
        # Should have styles
        self.assertTrue('styles' in obj and obj['styles'])

        # Test filter layers by id
        filter_url = self.layer_list_url + '?id=' + str(layer_id)
        resp = self.api_client.get(filter_url)
        self.assertValidJSONResponse(resp)
        # This is a list url
        objects = self.deserialize(resp)['objects']
        self.assertEqual(len(objects), 1)
        obj = objects[0]
        # Should have links
        self.assertTrue('links' in obj)
        # Should not have styles
        self.assertTrue('styles' not in obj)
        # Should have default_style
        self.assertTrue('default_style' in obj and obj['default_style'])
        # Should have resource_uri to browse layer detail
        self.assertTrue('resource_uri' in obj and obj['resource_uri'])

        prev_obj = obj
        # Test filter layers by name
        filter_url = self.layer_list_url + '?name=' + self.layer.name
        resp = self.api_client.get(filter_url)
        self.assertValidJSONResponse(resp)
        # This is a list url
        objects = self.deserialize(resp)['objects']
        self.assertEqual(len(objects), 1)
        obj = objects[0]

        self.assertEqual(obj, prev_obj)

    def test_style_interaction(self):
        """Style API interaction check."""

        # filter styles by layer id
        filter_url = self.style_list_url + '?layer__id=' + str(self.layer.id)
        resp = self.api_client.get(filter_url)
        self.assertValidJSONResponse(resp)
        # This is a list url
        objects = self.deserialize(resp)['objects']

        self.assertEqual(len(objects), 1)

        # filter styles by layer name
        filter_url = self.style_list_url + '?layer__name=' + self.layer.name
        resp = self.api_client.get(filter_url)
        self.assertValidJSONResponse(resp)
        # This is a list url
        objects = self.deserialize(resp)['objects']

        self.assertEqual(len(objects), 1)

        # Check necessary list fields
        obj = objects[0]
        field_list = [
            'layer',
            'name',
            'title',
            'style_url',
            'type',
            'resource_uri'
        ]

        # Additional field based on OGC Backend
        if check_ogc_backend(geoserver.BACKEND_PACKAGE):
            field_list += [
                'version',
                'workspace'
            ]
        elif check_ogc_backend(qgis_server.BACKEND_PACKAGE):
            field_list += [
                'style_legend_url'
            ]
        for f in field_list:
            self.assertTrue(f in obj)

        if check_ogc_backend(geoserver.BACKEND_PACKAGE):
            self.assertEqual(obj['type'], 'sld')
        elif check_ogc_backend(qgis_server.BACKEND_PACKAGE):
            self.assertEqual(obj['type'], 'qml')

        # Check style detail
        detail_url = obj['resource_uri']
        resp = self.api_client.get(detail_url)
        self.assertValidJSONResponse(resp)
        obj = self.deserialize(resp)

        # should include body field
        self.assertTrue('body' in obj and obj['body'])

    @on_ogc_backend(qgis_server.BACKEND_PACKAGE)
    def test_add_delete_styles(self):
        """Style API Add/Delete interaction."""
        # Check styles count
        style_list_url = reverse(
            'api_dispatch_list',
            kwargs={
                'api_name': 'api',
                'resource_name': 'styles'
            }
        )
        filter_url = style_list_url + '?layer__name=' + self.layer.name
        resp = self.api_client.get(filter_url)
        self.assertValidJSONResponse(resp)
        objects = self.deserialize(resp)['objects']

        self.assertEqual(len(objects), 1)

        # Fetch default style
        layer_detail_url = reverse(
            'api_dispatch_detail',
            kwargs={
                'api_name': 'api',
                'resource_name': 'layers',
                'id': self.layer.id
            }
        )
        resp = self.api_client.get(layer_detail_url)
        self.assertValidJSONResponse(resp)
        obj = self.deserialize(resp)
        # Take default style url from Layer detail info
        default_style_url = obj['default_style']
        resp = self.api_client.get(default_style_url)
        self.assertValidJSONResponse(resp)
        obj = self.deserialize(resp)
        style_body = obj['body']

        style_stream = StringIO(style_body)
        # Add virtual filename
        style_stream.name = 'style.qml'
        data = {
            'layer__id': self.layer.id,
            'name': 'new_style',
            'title': 'New Style',
            'style': style_stream
        }
        # Use default client to request
        resp = self.client.post(style_list_url, data=data)

        # Should not be able to add style without authentication
        self.assertEqual(resp.status_code, 403)

        # Login using anonymous user
        self.client.login(username='AnonymousUser')
        style_stream.seek(0)
        resp = self.client.post(style_list_url, data=data)
        # Should not be able to add style without correct permission
        self.assertEqual(resp.status_code, 403)
        self.client.logout()

        # Use admin credentials
        self.client.login(username='admin', password='admin')
        style_stream.seek(0)
        resp = self.client.post(style_list_url, data=data)
        self.assertEqual(resp.status_code, 201)

        # Check styles count
        filter_url = style_list_url + '?layer__name=' + self.layer.name
        resp = self.api_client.get(filter_url)
        self.assertValidJSONResponse(resp)
        objects = self.deserialize(resp)['objects']

        self.assertEqual(len(objects), 2)

        # Attempt to set default style
        resp = self.api_client.get(layer_detail_url)
        self.assertValidJSONResponse(resp)
        obj = self.deserialize(resp)
        # Get style list and get new default style
        styles = obj['styles']
        new_default_style = None
        for s in styles:
            if not s == obj['default_style']:
                new_default_style = s
                break
        obj['default_style'] = new_default_style
        # Put the new update
        patch_data = {
            'default_style': new_default_style
        }
        resp = self.client.patch(
            layer_detail_url,
            data=json.dumps(patch_data),
            content_type='application/json')
        self.assertEqual(resp.status_code, 200)

        # check new default_style
        resp = self.api_client.get(layer_detail_url)
        self.assertValidJSONResponse(resp)
        obj = self.deserialize(resp)
        self.assertEqual(obj['default_style'], new_default_style)

        # Attempt to delete style
        filter_url = style_list_url + '?layer__id=%d&name=%s' % (
            self.layer.id, data['name'])
        resp = self.api_client.get(filter_url)
        self.assertValidJSONResponse(resp)
        objects = self.deserialize(resp)['objects']

        resource_uri = objects[0]['resource_uri']

        resp = self.client.delete(resource_uri)
        self.assertEqual(resp.status_code, 204)

        resp = self.api_client.get(filter_url)
        meta = self.deserialize(resp)['meta']

        self.assertEqual(meta['total_count'], 0)<|MERGE_RESOLUTION|>--- conflicted
+++ resolved
@@ -17,30 +17,11 @@
 # along with this program. If not, see <http://www.gnu.org/licenses/>.
 #
 #########################################################################
-import json
-import os
-from StringIO import StringIO
-
-<<<<<<< HEAD
-import gisdata
-from django.core.management import call_command
-from django.core.urlresolvers import reverse
-from django.test.testcases import LiveServerTestCase
-
-from geonode import geoserver, qgis_server
-from geonode.decorators import on_ogc_backend
-from geonode.layers.utils import file_upload
-from tastypie.test import ResourceTestCase
-=======
-from datetime import datetime, timedelta
+
 from django.core.urlresolvers import reverse
 from tastypie.test import ResourceTestCaseMixin
->>>>>>> eea06403
-
-from geonode.base.populate_test_data import create_models, all_public, \
-    reconnect_signals, disconnect_signals
+from geonode.base.populate_test_data import create_models, all_public
 from geonode.layers.models import Layer
-from geonode.utils import check_ogc_backend
 
 
 class PermissionsApiTests(ResourceTestCaseMixin):
@@ -253,270 +234,4 @@
 
         resp = self.api_client.get(filter_url)
         self.assertValidJSONResponse(resp)
-        self.assertEquals(len(self.deserialize(resp)['objects']), 4)
-
-
-class LayersStylesApiInteractionTests(LiveServerTestCase, ResourceTestCase):
-
-    """Test Layers"""
-
-    fixtures = ['initial_data.json', 'bobby']
-
-    def setUp(self):
-        super(LayersStylesApiInteractionTests, self).setUp()
-
-        # Reconnect Geoserver signals
-        if check_ogc_backend(geoserver.BACKEND_PACKAGE):
-            reconnect_signals()
-
-        call_command('loaddata', 'people_data', verbosity=0)
-
-        self.layer_list_url = reverse(
-            'api_dispatch_list',
-            kwargs={
-                'api_name': 'api',
-                'resource_name': 'layers'})
-        self.style_list_url = reverse(
-            'api_dispatch_list',
-            kwargs={
-                'api_name': 'api',
-                'resource_name': 'styles'})
-        filename = os.path.join(gisdata.GOOD_DATA, 'raster/test_grid.tif')
-        self.layer = file_upload(filename)
-        all_public()
-
-    def tearDown(self):
-        Layer.objects.all().delete()
-
-        # Disconnect Geoserver signals
-        if check_ogc_backend(geoserver.BACKEND_PACKAGE):
-            disconnect_signals()
-
-    def test_layer_interaction(self):
-        """Layer API interaction check."""
-        layer_id = self.layer.id
-
-        layer_detail_url = reverse(
-            'api_dispatch_detail',
-            kwargs={
-                'api_name': 'api',
-                'resource_name': 'layers',
-                'id': layer_id
-            }
-        )
-        resp = self.api_client.get(layer_detail_url)
-        self.assertValidJSONResponse(resp)
-        obj = self.deserialize(resp)
-        # Should have links
-        self.assertTrue('links' in obj and obj['links'])
-        # Should have default style
-        self.assertTrue('default_style' in obj and obj['default_style'])
-        # Should have styles
-        self.assertTrue('styles' in obj and obj['styles'])
-
-        # Test filter layers by id
-        filter_url = self.layer_list_url + '?id=' + str(layer_id)
-        resp = self.api_client.get(filter_url)
-        self.assertValidJSONResponse(resp)
-        # This is a list url
-        objects = self.deserialize(resp)['objects']
-        self.assertEqual(len(objects), 1)
-        obj = objects[0]
-        # Should have links
-        self.assertTrue('links' in obj)
-        # Should not have styles
-        self.assertTrue('styles' not in obj)
-        # Should have default_style
-        self.assertTrue('default_style' in obj and obj['default_style'])
-        # Should have resource_uri to browse layer detail
-        self.assertTrue('resource_uri' in obj and obj['resource_uri'])
-
-        prev_obj = obj
-        # Test filter layers by name
-        filter_url = self.layer_list_url + '?name=' + self.layer.name
-        resp = self.api_client.get(filter_url)
-        self.assertValidJSONResponse(resp)
-        # This is a list url
-        objects = self.deserialize(resp)['objects']
-        self.assertEqual(len(objects), 1)
-        obj = objects[0]
-
-        self.assertEqual(obj, prev_obj)
-
-    def test_style_interaction(self):
-        """Style API interaction check."""
-
-        # filter styles by layer id
-        filter_url = self.style_list_url + '?layer__id=' + str(self.layer.id)
-        resp = self.api_client.get(filter_url)
-        self.assertValidJSONResponse(resp)
-        # This is a list url
-        objects = self.deserialize(resp)['objects']
-
-        self.assertEqual(len(objects), 1)
-
-        # filter styles by layer name
-        filter_url = self.style_list_url + '?layer__name=' + self.layer.name
-        resp = self.api_client.get(filter_url)
-        self.assertValidJSONResponse(resp)
-        # This is a list url
-        objects = self.deserialize(resp)['objects']
-
-        self.assertEqual(len(objects), 1)
-
-        # Check necessary list fields
-        obj = objects[0]
-        field_list = [
-            'layer',
-            'name',
-            'title',
-            'style_url',
-            'type',
-            'resource_uri'
-        ]
-
-        # Additional field based on OGC Backend
-        if check_ogc_backend(geoserver.BACKEND_PACKAGE):
-            field_list += [
-                'version',
-                'workspace'
-            ]
-        elif check_ogc_backend(qgis_server.BACKEND_PACKAGE):
-            field_list += [
-                'style_legend_url'
-            ]
-        for f in field_list:
-            self.assertTrue(f in obj)
-
-        if check_ogc_backend(geoserver.BACKEND_PACKAGE):
-            self.assertEqual(obj['type'], 'sld')
-        elif check_ogc_backend(qgis_server.BACKEND_PACKAGE):
-            self.assertEqual(obj['type'], 'qml')
-
-        # Check style detail
-        detail_url = obj['resource_uri']
-        resp = self.api_client.get(detail_url)
-        self.assertValidJSONResponse(resp)
-        obj = self.deserialize(resp)
-
-        # should include body field
-        self.assertTrue('body' in obj and obj['body'])
-
-    @on_ogc_backend(qgis_server.BACKEND_PACKAGE)
-    def test_add_delete_styles(self):
-        """Style API Add/Delete interaction."""
-        # Check styles count
-        style_list_url = reverse(
-            'api_dispatch_list',
-            kwargs={
-                'api_name': 'api',
-                'resource_name': 'styles'
-            }
-        )
-        filter_url = style_list_url + '?layer__name=' + self.layer.name
-        resp = self.api_client.get(filter_url)
-        self.assertValidJSONResponse(resp)
-        objects = self.deserialize(resp)['objects']
-
-        self.assertEqual(len(objects), 1)
-
-        # Fetch default style
-        layer_detail_url = reverse(
-            'api_dispatch_detail',
-            kwargs={
-                'api_name': 'api',
-                'resource_name': 'layers',
-                'id': self.layer.id
-            }
-        )
-        resp = self.api_client.get(layer_detail_url)
-        self.assertValidJSONResponse(resp)
-        obj = self.deserialize(resp)
-        # Take default style url from Layer detail info
-        default_style_url = obj['default_style']
-        resp = self.api_client.get(default_style_url)
-        self.assertValidJSONResponse(resp)
-        obj = self.deserialize(resp)
-        style_body = obj['body']
-
-        style_stream = StringIO(style_body)
-        # Add virtual filename
-        style_stream.name = 'style.qml'
-        data = {
-            'layer__id': self.layer.id,
-            'name': 'new_style',
-            'title': 'New Style',
-            'style': style_stream
-        }
-        # Use default client to request
-        resp = self.client.post(style_list_url, data=data)
-
-        # Should not be able to add style without authentication
-        self.assertEqual(resp.status_code, 403)
-
-        # Login using anonymous user
-        self.client.login(username='AnonymousUser')
-        style_stream.seek(0)
-        resp = self.client.post(style_list_url, data=data)
-        # Should not be able to add style without correct permission
-        self.assertEqual(resp.status_code, 403)
-        self.client.logout()
-
-        # Use admin credentials
-        self.client.login(username='admin', password='admin')
-        style_stream.seek(0)
-        resp = self.client.post(style_list_url, data=data)
-        self.assertEqual(resp.status_code, 201)
-
-        # Check styles count
-        filter_url = style_list_url + '?layer__name=' + self.layer.name
-        resp = self.api_client.get(filter_url)
-        self.assertValidJSONResponse(resp)
-        objects = self.deserialize(resp)['objects']
-
-        self.assertEqual(len(objects), 2)
-
-        # Attempt to set default style
-        resp = self.api_client.get(layer_detail_url)
-        self.assertValidJSONResponse(resp)
-        obj = self.deserialize(resp)
-        # Get style list and get new default style
-        styles = obj['styles']
-        new_default_style = None
-        for s in styles:
-            if not s == obj['default_style']:
-                new_default_style = s
-                break
-        obj['default_style'] = new_default_style
-        # Put the new update
-        patch_data = {
-            'default_style': new_default_style
-        }
-        resp = self.client.patch(
-            layer_detail_url,
-            data=json.dumps(patch_data),
-            content_type='application/json')
-        self.assertEqual(resp.status_code, 200)
-
-        # check new default_style
-        resp = self.api_client.get(layer_detail_url)
-        self.assertValidJSONResponse(resp)
-        obj = self.deserialize(resp)
-        self.assertEqual(obj['default_style'], new_default_style)
-
-        # Attempt to delete style
-        filter_url = style_list_url + '?layer__id=%d&name=%s' % (
-            self.layer.id, data['name'])
-        resp = self.api_client.get(filter_url)
-        self.assertValidJSONResponse(resp)
-        objects = self.deserialize(resp)['objects']
-
-        resource_uri = objects[0]['resource_uri']
-
-        resp = self.client.delete(resource_uri)
-        self.assertEqual(resp.status_code, 204)
-
-        resp = self.api_client.get(filter_url)
-        meta = self.deserialize(resp)['meta']
-
-        self.assertEqual(meta['total_count'], 0)+        self.assertEquals(len(self.deserialize(resp)['objects']), 4)