--- conflicted
+++ resolved
@@ -1,11 +1,8 @@
 from django.contrib import admin
 
-<<<<<<< HEAD
 from geonode.base.models import TopicCategory, ContactRole, ResourceBase, Link, Thumbnail
-=======
 from geonode.base.models import (TopicCategory, SpatialRepresentationType,
     Region, RestrictionCodeType, ContactRole, ResourceBase, Link)
->>>>>>> a7f488d8
 
 class ResourceBaseAdmin(admin.ModelAdmin):
     list_display = ('id','title', 'date', 'category')
