--- conflicted
+++ resolved
@@ -107,15 +107,12 @@
             if request.user:
                 for group in request.user.groups.all():
                     groups_ids.append(group.id)
-<<<<<<< HEAD
-=======
                 for group in request.user.group_list_all().values('group'):
                     if isinstance(group, dict):
                         if 'group' in group:
                             groups_ids.append(group['group'])
                     else:
                         groups_ids.append(group.id)
->>>>>>> dd1dbb8e
 
             public_groups = GroupProfile.objects.exclude(
                 access="private").exclude(access="public-invite").values('group')
