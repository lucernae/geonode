#########################################################################
#
# Copyright (C) 2012 OpenPlans
#
# This program is free software: you can redistribute it and/or modify
# it under the terms of the GNU General Public License as published by
# the Free Software Foundation, either version 3 of the License, or
# (at your option) any later version.
#
# This program is distributed in the hope that it will be useful,
# but WITHOUT ANY WARRANTY; without even the implied warranty of
# MERCHANTABILITY or FITNESS FOR A PARTICULAR PURPOSE. See the
# GNU General Public License for more details.
#
# You should have received a copy of the GNU General Public License
# along with this program. If not, see <http://www.gnu.org/licenses/>.
#
#########################################################################

from django.conf import settings
from geonode import get_version
from geonode.catalogue import default_catalogue_backend
from django.contrib.sites.models import Site
from django.core.urlresolvers import reverse


def resource_urls(request):
    """Global values to pass to templates"""
    site = Site.objects.get_current()
    defaults = dict(
        STATIC_URL=settings.STATIC_URL,  
        CATALOGUE_BASE_URL=default_catalogue_backend()['URL'],
        REGISTRATION_OPEN=settings.REGISTRATION_OPEN,
        VERSION=get_version(),
        SITE_NAME=site.name,
        SITE_DOMAIN=site.domain,
<<<<<<< HEAD
        GROUPS_APP = True if "geonode.contrib.groups" in settings.INSTALLED_APPS else False,
        UPLOADER_URL = reverse('data_upload') if getattr(settings, 'UPLOADER', dict()).get('BACKEND', 'geonode.rest') == 'geonode.importer' else reverse('layer_upload'),
        GEOGIT_ENABLED = ogc_server_settings.GEOGIT_ENABLED,
        TIME_ENABLED = getattr(settings, 'UPLOADER', dict()).get('OPTIONS', dict()).get('TIME_ENABLED', False),
        DEBUG_STATIC = getattr(settings, "DEBUG_STATIC", False),
        MF_PRINT_ENABLED = ogc_server_settings.MAPFISH_PRINT_ENABLED,
        PRINTNG_ENABLED = ogc_server_settings.PRINTNG_ENABLED,
        GS_SECURITY_ENABLED = ogc_server_settings.GEONODE_SECURITY_ENABLED,
        PROXY_URL = getattr(settings, 'PROXY_URL', '/proxy/?url='),
        SOCIAL_BUTTONS = getattr(settings, 'SOCIAL_BUTTONS', True),
        USE_SERVICES = 'geonode.contrib.services' in settings.INSTALLED_APPS,
        USE_DOCUMENTS = 'geonode.documents' in settings.INSTALLED_APPS
    )
=======
        GROUPS_APP=True if "geonode.contrib.groups" in settings.INSTALLED_APPS else False,
        DEBUG_STATIC=getattr(settings, "DEBUG_STATIC", False),
        PROXY_URL=getattr(settings, 'PROXY_URL', '/proxy/?url='),
        SOCIAL_BUTTONS=getattr(settings, 'SOCIAL_BUTTONS', True),
        USE_DOCUMENTS='geonode.documents' in settings.INSTALLED_APPS,
        HAYSTACK_SEARCH=getattr(settings, 'HAYSTACK_SEARCH', False),
        LICENSES_ENABLED = getattr(settings, 'LICENSES', dict()).get('ENABLED', False),
        LICENSES_DETAIL = getattr(settings, 'LICENSES', dict()).get('DETAIL', 'never'),
        LICENSES_METADATA = getattr(settings, 'LICENSES', dict()).get('METADATA', 'never'),
    )
    
    return defaults
>>>>>>> 29fba2f8
<|MERGE_RESOLUTION|>--- conflicted
+++ resolved
@@ -34,31 +34,16 @@
         VERSION=get_version(),
         SITE_NAME=site.name,
         SITE_DOMAIN=site.domain,
-<<<<<<< HEAD
-        GROUPS_APP = True if "geonode.contrib.groups" in settings.INSTALLED_APPS else False,
-        UPLOADER_URL = reverse('data_upload') if getattr(settings, 'UPLOADER', dict()).get('BACKEND', 'geonode.rest') == 'geonode.importer' else reverse('layer_upload'),
-        GEOGIT_ENABLED = ogc_server_settings.GEOGIT_ENABLED,
-        TIME_ENABLED = getattr(settings, 'UPLOADER', dict()).get('OPTIONS', dict()).get('TIME_ENABLED', False),
-        DEBUG_STATIC = getattr(settings, "DEBUG_STATIC", False),
-        MF_PRINT_ENABLED = ogc_server_settings.MAPFISH_PRINT_ENABLED,
-        PRINTNG_ENABLED = ogc_server_settings.PRINTNG_ENABLED,
-        GS_SECURITY_ENABLED = ogc_server_settings.GEONODE_SECURITY_ENABLED,
-        PROXY_URL = getattr(settings, 'PROXY_URL', '/proxy/?url='),
-        SOCIAL_BUTTONS = getattr(settings, 'SOCIAL_BUTTONS', True),
-        USE_SERVICES = 'geonode.contrib.services' in settings.INSTALLED_APPS,
-        USE_DOCUMENTS = 'geonode.documents' in settings.INSTALLED_APPS
-    )
-=======
         GROUPS_APP=True if "geonode.contrib.groups" in settings.INSTALLED_APPS else False,
         DEBUG_STATIC=getattr(settings, "DEBUG_STATIC", False),
         PROXY_URL=getattr(settings, 'PROXY_URL', '/proxy/?url='),
         SOCIAL_BUTTONS=getattr(settings, 'SOCIAL_BUTTONS', True),
         USE_DOCUMENTS='geonode.documents' in settings.INSTALLED_APPS,
+        USE_SERVICES = 'geonode.contrib.services' in settings.INSTALLED_APPS,
         HAYSTACK_SEARCH=getattr(settings, 'HAYSTACK_SEARCH', False),
         LICENSES_ENABLED = getattr(settings, 'LICENSES', dict()).get('ENABLED', False),
         LICENSES_DETAIL = getattr(settings, 'LICENSES', dict()).get('DETAIL', 'never'),
         LICENSES_METADATA = getattr(settings, 'LICENSES', dict()).get('METADATA', 'never'),
     )
     
-    return defaults
->>>>>>> 29fba2f8
+    return defaults