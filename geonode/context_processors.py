# -*- coding: utf-8 -*-
#########################################################################
#
# Copyright (C) 2016 OSGeo
#
# This program is free software: you can redistribute it and/or modify
# it under the terms of the GNU General Public License as published by
# the Free Software Foundation, either version 3 of the License, or
# (at your option) any later version.
#
# This program is distributed in the hope that it will be useful,
# but WITHOUT ANY WARRANTY; without even the implied warranty of
# MERCHANTABILITY or FITNESS FOR A PARTICULAR PURPOSE. See the
# GNU General Public License for more details.
#
# You should have received a copy of the GNU General Public License
# along with this program. If not, see <http://www.gnu.org/licenses/>.
#
#########################################################################

from django.conf import settings
from geonode import get_version
from geonode.catalogue import default_catalogue_backend
from django.contrib.sites.models import Site

from geonode.notifications_helper import has_notifications


def resource_urls(request):
    """Global values to pass to templates"""
    site = Site.objects.get_current()
    defaults = dict(
        STATIC_URL=settings.STATIC_URL,
        CATALOGUE_BASE_URL=default_catalogue_backend()['URL'],
        ACCOUNT_OPEN_SIGNUP=settings.ACCOUNT_OPEN_SIGNUP,
        VERSION=get_version(),
        SITE_NAME=site.name,
        SITE_DOMAIN=site.domain,
        SITEURL=settings.SITEURL,
        INSTALLED_APPS=settings.INSTALLED_APPS,
        RESOURCE_PUBLISHING=settings.RESOURCE_PUBLISHING,
        THEME_ACCOUNT_CONTACT_EMAIL=settings.THEME_ACCOUNT_CONTACT_EMAIL,
        DEBUG_STATIC=getattr(
            settings,
            "DEBUG_STATIC",
            False),
        PROXY_URL=getattr(
            settings,
            'PROXY_URL',
            '/proxy/?url='),
        DISPLAY_SOCIAL=getattr(
            settings,
            'DISPLAY_SOCIAL',
            False),
        DISPLAY_COMMENTS=getattr(
            settings,
            'DISPLAY_COMMENTS',
            False),
        DISPLAY_RATINGS=getattr(
            settings,
            'DISPLAY_RATINGS',
            False),
        TWITTER_CARD=getattr(
            settings,
            'TWITTER_CARD',
            False),
        TWITTER_SITE=getattr(
            settings,
            'TWITTER_SITE',
            '@GeoNode'),
        TWITTER_HASHTAGS=getattr(
            settings,
            'TWITTER_HASHTAGS',
            []),
        OPENGRAPH_ENABLED=getattr(
            settings,
            'OPENGRAPH_ENABLED',
            False),
        HAYSTACK_SEARCH=getattr(
            settings,
            'HAYSTACK_SEARCH',
            False),
        SKIP_PERMS_FILTER=getattr(
            settings,
            'SKIP_PERMS_FILTER',
            False),
        HAYSTACK_FACET_COUNTS=getattr(
            settings,
            'HAYSTACK_FACET_COUNTS',
            False),
        CLIENT_RESULTS_LIMIT=getattr(
            settings,
            'CLIENT_RESULTS_LIMIT',
            10),
        SRID_DETAIL=getattr(
            settings,
            'SRID',
            dict()).get(
            'DETAIL',
            'never'),
        LICENSES_ENABLED=getattr(
            settings,
            'LICENSES',
            dict()).get(
            'ENABLED',
            False),
        LICENSES_DETAIL=getattr(
            settings,
            'LICENSES',
            dict()).get(
            'DETAIL',
            'never'),
        LICENSES_METADATA=getattr(
            settings,
            'LICENSES',
            dict()).get(
            'METADATA',
            'never'),
        USE_NOTIFICATIONS=has_notifications,
        DEFAULT_ANONYMOUS_VIEW_PERMISSION=getattr(settings, 'DEFAULT_ANONYMOUS_VIEW_PERMISSION', False),
        DEFAULT_ANONYMOUS_DOWNLOAD_PERMISSION=getattr(settings, 'DEFAULT_ANONYMOUS_DOWNLOAD_PERMISSION', False),
        EXIF_ENABLED=getattr(
            settings,
            "EXIF_ENABLED",
            False),
        NLP_ENABLED=getattr(
            settings,
            "NLP_ENABLED",
            False),
        SEARCH_FILTERS=getattr(
            settings,
            'SEARCH_FILTERS',
            False
        ),
        THESAURI_FILTERS=[t['name'] for t in settings.THESAURI if t.get('filter')],
        MAP_CLIENT_USE_CROSS_ORIGIN_CREDENTIALS=getattr(
            settings, 'MAP_CLIENT_USE_CROSS_ORIGIN_CREDENTIALS', False
        ),
<<<<<<< HEAD
        OGC_SERVER=getattr(settings, 'OGC_SERVER', None),
=======
        SHOW_PROFILE_EMAIL=getattr(
            settings,
            "SHOW_PROFILE_EMAIL",
            False
        ),
>>>>>>> fa416fd7
    )
    defaults['message_create_url'] = 'message_create' if not settings.USER_MESSAGES_ALLOW_MULTIPLE_RECIPIENTS\
        else 'message_create_multiple'

    return defaults<|MERGE_RESOLUTION|>--- conflicted
+++ resolved
@@ -136,15 +136,12 @@
         MAP_CLIENT_USE_CROSS_ORIGIN_CREDENTIALS=getattr(
             settings, 'MAP_CLIENT_USE_CROSS_ORIGIN_CREDENTIALS', False
         ),
-<<<<<<< HEAD
-        OGC_SERVER=getattr(settings, 'OGC_SERVER', None),
-=======
         SHOW_PROFILE_EMAIL=getattr(
             settings,
             "SHOW_PROFILE_EMAIL",
             False
         ),
->>>>>>> fa416fd7
+        OGC_SERVER=getattr(settings, 'OGC_SERVER', None),
     )
     defaults['message_create_url'] = 'message_create' if not settings.USER_MESSAGES_ALLOW_MULTIPLE_RECIPIENTS\
         else 'message_create_multiple'
