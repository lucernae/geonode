--- conflicted
+++ resolved
@@ -59,13 +59,8 @@
                                     <span><label for="{{ document_form.title|id }}">{{ document_form.title.label }}</label></span>
                                     <!--<p class="xxs-font-size">(Name by which the cited resource is known)</p>-->
                                     {{ document_form.title }}
-<<<<<<< HEAD
-                                    <span><label for="{{ document_form.title|id }}">{{ document_form.resource.label }}</label></span>
-                                    {{ document_form.resource }}
-=======
                                     <span><label for="{{ document_form.title|id }}">{{ document_form.links.label }}</label></span>
                                     {{ document_form.links }}
->>>>>>> eea06403
                                     <div>
                                         <span><label for="{{ document_form.abstract|id }}">{{ document_form.abstract.label }}</label></span>
                                         <!--<p class="xxs-font-size">(Brief narrative summary of the content of the resource/s)</p>-->
@@ -73,25 +68,11 @@
                                     </div>
                                 </div>
                                 <div class="col-lg-5">
-<<<<<<< HEAD
-                                  <div class="col-lg-12 keywords-container">
-                                    <span><label for="{{ document_form.keywords|id }}">{{ document_form.keywords.label }}</label></span>
-                                    <span class="input-group">
-                                    <!--<p class="xxs-font-size">(A space or comma separated list of keywords)</p>-->
-                                    {{ document_form.keywords }}
-                                    <span class="input-group-addon" id="treeview-toggle"><i class="fa fa-folder"></i></span>
-                                  </span>
-                                    <div id="treeview" class="" style="display: none"></div>
-                                  </div>
-                                    <div class="col-lg-12 thesauri_keywords">
-                                          {{ tkeywords_form }}
-=======
                                     <div class="col-lg-12">
                                         {{ document_form.keywords }}
                                     </div>
                                     <div class="col-lg-12 thesauri_keywords">
                                         {{ tkeywords_form }}
->>>>>>> eea06403
                                     </div>
                                     <div class="col-lg-6 col-xs-12">
                                         <span><label for="{{ document_form.date_type|id }}">{{ document_form.date_type.label }}</label></span>
@@ -112,13 +93,7 @@
                                             id="category_form"
                                             class="selectpicker form-control"
                                             >
-<<<<<<< HEAD
-                                            <option style="display: none" disabled
-                                            {% if not category_form.initial %} selected="selected" {% endif %}
-                                            hidden value="">Choose one of the following...</option>
-=======
                                             <option {% if not category_form.initial %} selected="selected" {% endif %} value="">---</option>
->>>>>>> eea06403
                                           {% for choice in category_form.category_choice_field.field.choices %}
                                               <option
                                               {% ifequal category_form.initial choice.0 %} selected="selected" {% endifequal %}
@@ -128,11 +103,7 @@
                                           {% endfor %}
                                         </select>
                                     </div>
-<<<<<<< HEAD
-                                    <div class="col-lg-12">
-=======
                                     <div id="basicGroupInfo" class="col-lg-12">
->>>>>>> eea06403
                                         <span><label for="id_resource-group" class="control-label required-field">{% trans "Group" %}</label></span>
                                         <select
                                             title="Choose one of the following..."
@@ -142,18 +113,7 @@
                                             id="id_resource-group"
                                             class="selectpicker form-control"
                                             >
-<<<<<<< HEAD
-                                            <option
-                                              style="display: none"
-                                              disabled
-                                              hidden
-                                              value=""
-                                              >
-                                                Choose one of the following...
-                                            </option>
-=======
                                             <option {% if not group %} selected="selected" {% endif %} value="">---</option>
->>>>>>> eea06403
                                             {% for group in metadata_author_groups %}
                                             <option
                                                 value="{{ group.group.id }}"
@@ -165,11 +125,6 @@
                                         </select>
                                     </div>
                                 </div>
-<<<<<<< HEAD
-
-                                </div>
-=======
->>>>>>> eea06403
                             </div>
                         </div>
                     </div>
