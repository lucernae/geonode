--- conflicted
+++ resolved
@@ -104,8 +104,7 @@
         "base_file",
         "dbf_file",
         "shx_file",
-        "prj_file",
-        "xml_file"]
+        "prj_file"]
 
     # Adding style file based on the backend
     if check_ogc_backend(geoserver.BACKEND_PACKAGE):
@@ -139,8 +138,6 @@
                     xml_file = filename
                 elif ext.lower() == '.sld':
                     sld_file = filename
-                elif ext.lower() == '.qml':
-                    sld_file = filename
             if base_name is None:
                 raise forms.ValidationError(
                     "Zip files can only contain shapefile.")
@@ -154,16 +151,11 @@
                 prj_file = cleaned["prj_file"].name
             if cleaned["xml_file"] is not None:
                 xml_file = cleaned["xml_file"].name
-<<<<<<< HEAD
             # SLD style only available in GeoServer backend
             if check_ogc_backend(geoserver.BACKEND_PACKAGE):
                 if cleaned["sld_file"] is not None:
                     sld_file = cleaned["sld_file"].name
 
-=======
-            if cleaned["sld_file"] is not None:
-                sld_file = cleaned["sld_file"].name
->>>>>>> 1ce07cb5
         if not cleaned["metadata_upload_form"] and not cleaned["style_upload_form"] and base_ext.lower() not in (
                 ".shp", ".tif", ".tiff", ".geotif", ".geotiff", ".asc"):
             raise forms.ValidationError(
