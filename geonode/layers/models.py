# -*- coding: utf-8 -*-
#########################################################################
#
# Copyright (C) 2012 OpenPlans
#
# This program is free software: you can redistribute it and/or modify
# it under the terms of the GNU General Public License as published by
# the Free Software Foundation, either version 3 of the License, or
# (at your option) any later version.
#
# This program is distributed in the hope that it will be useful,
# but WITHOUT ANY WARRANTY; without even the implied warranty of
# MERCHANTABILITY or FITNESS FOR A PARTICULAR PURPOSE. See the
# GNU General Public License for more details.
#
# You should have received a copy of the GNU General Public License
# along with this program. If not, see <http://www.gnu.org/licenses/>.
#
#########################################################################

import httplib2
import urllib
import logging
import sys
import uuid
import errno

from datetime import datetime
from lxml import etree

from django.conf import settings
from django.db import models
from django.db.models import signals
from django.contrib.auth.models import User
from django.utils.translation import ugettext_lazy as _
from django.utils.safestring import mark_safe
from django.core.urlresolvers import reverse

from geonode import GeoNodeException
from geonode.utils import _wms, _user, _password, get_wms, bbox_to_wkt
from geonode.gs_helpers import cascading_delete
from geonode.people.models import Contact, Role 
from geonode.security.models import PermissionLevelMixin
from geonode.security.models import AUTHENTICATED_USERS, ANONYMOUS_USERS
from geonode.layers.ows import wcs_links, wfs_links, wms_links
from geonode.layers.enumerations import COUNTRIES, ALL_LANGUAGES, \
    HIERARCHY_LEVELS, UPDATE_FREQUENCIES, CONSTRAINT_OPTIONS, \
    SPATIAL_REPRESENTATION_TYPES,  TOPIC_CATEGORIES, \
    DEFAULT_SUPPLEMENTAL_INFORMATION, LINK_TYPES

from geoserver.catalog import Catalog
from taggit.managers import TaggableManager


logger = logging.getLogger("geonode.layers.models")


class LayerManager(models.Manager):
    
    def __init__(self):
        models.Manager.__init__(self)
        url = "%srest" % settings.GEOSERVER_BASE_URL
        self.gs_catalog = Catalog(url, _user, _password)


    def admin_contact(self):
        # this assumes there is at least one superuser
        superusers = User.objects.filter(is_superuser=True).order_by('id')
        if superusers.count() == 0:
            raise RuntimeError('GeoNode needs at least one admin/superuser set')
        
        contact = Contact.objects.get_or_create(user=superusers[0], 
                                                defaults={"name": "Geonode Admin"})[0]
        return contact

    def slurp(self, ignore_errors=True, verbosity=1, console=sys.stdout):
        """Configure the layers available in GeoServer in GeoNode.

           It returns a list of dictionaries with the name of the layer,
           the result of the operation and the errors and traceback if it failed.
        """
        if verbosity > 1:
            print >> console, "Inspecting the available layers in GeoServer ..."
        cat = self.gs_catalog
        resources = cat.get_resources()
        number = len(resources)
        if verbosity > 1:
            msg =  "Found %d layers, starting processing" % number
            print >> console, msg
        output = []
        for i, resource in enumerate(resources):
            name = resource.name
            store = resource.store
            workspace = store.workspace
            try:
                layer, created = Layer.objects.get_or_create(name=name, defaults = {
                    "workspace": workspace.name,
                    "store": store.name,
                    "storeType": store.resource_type,
                    "typename": "%s:%s" % (workspace.name, resource.name),
                    "title": resource.title or 'No title provided',
                    "abstract": resource.abstract or 'No abstract provided',
                    "uuid": str(uuid.uuid4())
                })

                layer.save()
            except Exception, e:
                if ignore_errors:
                    status = 'failed'
                    exception_type, error, traceback = sys.exc_info()
                else:
                    if verbosity > 0:
                        msg = "Stopping process because --ignore-errors was not set and an error was found."
                        print >> sys.stderr, msg
                    raise Exception('Failed to process %s' % resource.name, e), None, sys.exc_info()[2]
            else:
                if created:
                    layer.set_default_permissions()
                    status = 'created'
                else:
                    status = 'updated'

            msg = "[%s] Layer %s (%d/%d)" % (status, name, i+1, number)
            info = {'name': name, 'status': status}
            if status == 'failed':
                info['traceback'] = traceback
                info['exception_type'] = exception_type
                info['error'] = error
            output.append(info)
            if verbosity > 0:
                print >> console, msg
        return output

class ResourceBase(models.Model, PermissionLevelMixin):
    """
    Base Resource Object loosely based on ISO 19115:2003
    """

    VALID_DATE_TYPES = [(x.lower(), _(x)) for x in ['Creation', 'Publication', 'Revision']]

    # internal fields
    uuid = models.CharField(max_length=36)
    owner = models.ForeignKey(User, blank=True, null=True)

    # section 1
    title = models.CharField(_('title'), max_length=255, help_text=_('name by which the cited resource is known'))
    date = models.DateTimeField(_('date'), default = datetime.now, help_text=_('reference date for the cited resource')) # passing the method itself, not the result
    
    date_type = models.CharField(_('date type'), max_length=255, choices=VALID_DATE_TYPES, default='publication', help_text=_('identification of when a given event occurred'))

    edition = models.CharField(_('edition'), max_length=255, blank=True, null=True, help_text=_('version of the cited resource'))
    abstract = models.TextField(_('abstract'), blank=True, help_text=_('brief narrative summary of the content of the resource(s)'))
    purpose = models.TextField(_('purpose'), null=True, blank=True, help_text=_('summary of the intentions with which the resource(s) was developed'))

    maintenance_frequency = models.CharField(_('maintenance frequency'), max_length=255, choices=UPDATE_FREQUENCIES, blank=True, null=True, help_text=_('frequency with which modifications and deletions are made to the data after it is first produced'))

    # section 2
    # see poc property definition below

    # section 3
    keywords = TaggableManager(_('keywords'), blank=True, help_text=_('commonly used word(s) or formalised word(s) or phrase(s) used to describe the subject (space or comma-separated'))
    keywords_region = models.CharField(_('keywords region'), max_length=3, choices=COUNTRIES, default='USA', help_text=_('keyword identifies a location'))
    constraints_use = models.CharField(_('constraints use'), max_length=255, choices=[(x, x) for x in CONSTRAINT_OPTIONS], default='copyright', help_text=_('constraints applied to assure the protection of privacy or intellectual property, and any special restrictions or limitations or warnings on using the resource or metadata'))
    constraints_other = models.TextField(_('constraints other'), blank=True, null=True, help_text=_('other restrictions and legal prerequisites for accessing and using the resource or metadata'))
    spatial_representation_type = models.CharField(_('spatial representation type'), max_length=255, choices=SPATIAL_REPRESENTATION_TYPES, blank=True, null=True, help_text=_('method used to represent geographic information in the dataset'))

    # Section 4
    language = models.CharField(_('language'), max_length=3, choices=ALL_LANGUAGES, default='eng', help_text=_('language used within the dataset'))
    topic_category = models.CharField(_('topic_category'), max_length=255, choices=TOPIC_CATEGORIES, default='location', help_text=_('high-level geographic data thematic classification to assist in the grouping and search of available geographic data sets.'))

    # Section 5
    temporal_extent_start = models.DateField(_('temporal extent start'), blank=True, null=True, help_text=_('time period covered by the content of the dataset (start)'))
    temporal_extent_end = models.DateField(_('temporal extent end'), blank=True, null=True, help_text=_('time period covered by the content of the dataset (end)'))

    supplemental_information = models.TextField(_('supplemental information'), default=DEFAULT_SUPPLEMENTAL_INFORMATION, help_text=_('any other descriptive information about the dataset'))

    # Section 6
    distribution_url = models.TextField(_('distribution URL'), blank=True, null=True, help_text=_('information about on-line sources from which the dataset, specification, or community profile name and extended metadata elements can be obtained'))
    distribution_description = models.TextField(_('distribution description'), blank=True, null=True, help_text=_('detailed text description of what the online resource is/does'))

    # Section 8
    data_quality_statement = models.TextField(_('data quality statement'), blank=True, null=True, help_text=_('general explanation of the data producer\'s knowledge about the lineage of a dataset'))

    # Section 9
    # see metadata_author property definition below

    # Save bbox values in the database.
    # This is useful for spatial searches and for generating thumbnail images and metadata records.
    bbox_x0 = models.DecimalField(max_digits=19, decimal_places=10, blank=True, null=True)
    bbox_x1 = models.DecimalField(max_digits=19, decimal_places=10, blank=True, null=True)
    bbox_y0 = models.DecimalField(max_digits=19, decimal_places=10, blank=True, null=True)
    bbox_y1 = models.DecimalField(max_digits=19, decimal_places=10, blank=True, null=True)
    srid = models.CharField(max_length=255, default='EPSG:4326')

    # CSW specific fields
    csw_typename = models.CharField(_('CSW typename'), max_length=32, default='gmd:MD_Metadata', null=False)    
    csw_schema = models.CharField(_('CSW schema'), max_length=64, default='http://www.isotc211.org/2005/gmd', null=False)
    csw_mdsource = models.CharField(_('CSW source'), max_length=256, default='local', null=False)
    csw_insert_date = models.DateTimeField(_('CSW insert date'), auto_now_add=True, null=True)
    csw_type = models.CharField(_('CSW type'), max_length=32, default='dataset', null=False, choices=HIERARCHY_LEVELS)
    csw_anytext = models.TextField(_('CSW anytext'), null=True)
    csw_wkt_geometry = models.TextField(_('CSW WKT geometry'), null=False, default='SRID=4326;POLYGON((-180 180,-180 90,-90 90,-90 180,-180 180))')
    # metadata XML specific fields
    #metadata_uploaded = models.BooleanField(default=False)
    metadata_xml = models.TextField(null=True, default='<gmd:MD_Metadata xmlns:gmd="http://www.isotc211.org/2005/gmd"/>', blank=True)

    @property
    def bbox(self):
        return [self.bbox_x0, self.bbox_x1, self.bbox_y0, self.bbox_y1, self.srid]

    @property
    def bbox_string(self):
        return ",".join([str(self.bbox_x0), str(self.bbox_x1), str(self.bbox_y0), str(self.bbox_y1)])

    @property
    def geographic_bounding_box(self):
        return bbox_to_wkt(self.bbox_x0, self.bbox_x1, self.bbox_y0, self.bbox_y1, srid=self.srid )

    def eval_keywords_region(self):
        """Returns expanded keywords_region tuple'd value"""
        index = next((i for i,(k,v) in enumerate(COUNTRIES) if k==self.keywords_region),None)
        if index is not None:
            return COUNTRIES[index][1]
        else:
            return self.keywords_region

    @property
    def poc_role(self):
        role = Role.objects.get(value='pointOfContact')
        return role

    @property
    def metadata_author_role(self):
        role = Role.objects.get(value='author')
        return role

    def keyword_list(self):
        return [kw.name for kw in self.keywords.all()]

<<<<<<< HEAD
    @property
    def keyword_csv(self):
        keywords_qs = self.keywords.all()
        if keywords_qs:
            return ','.join([kw.name for kw in keywords_qs])
        else:
            return ''

=======
>>>>>>> c1495372
    class Meta:
        abstract = True

class Layer(ResourceBase):
    """
    Layer (inherits ResourceBase fields)
    """

    # internal fields
    objects = LayerManager()
    workspace = models.CharField(max_length=128)
    store = models.CharField(max_length=128)
    storeType = models.CharField(max_length=128)
    name = models.CharField(max_length=128)
    typename = models.CharField(max_length=128, unique=True)

    contacts = models.ManyToManyField(Contact, through='ContactRole')

<<<<<<< HEAD
    def download_links(self):
        links = []
        for url in self.link_set.all():
            description = '%s (%s Format)' % (self.title, url.name)
            links.append((self.title, description, 'WWW:DOWNLOAD-1.0-http--download', url.url))
        abs_url = '%s%s' % (settings.SITEURL[:-1], self.get_absolute_url())
        links.append((self.title, self.title, 'WWW:LINK-1.0-http--link', abs_url))
        return links

=======
>>>>>>> c1495372
    def thumbnail(self):
        """ Generate a URL representing thumbnail of the layer """

        width = 20
        height = 20

        return settings.GEOSERVER_BASE_URL + "wms?" + urllib.urlencode({
            'service': 'WMS',
            'version': '1.1.1',
            'request': 'GetMap',
            'layers': self.typename,
            'format': 'image/png',
            'height': height,
            'width': width,
            'srs': self.srid,
            'bbox': self.bbox_string})

    def verify(self):
        """Makes sure the state of the layer is consistent in GeoServer and Catalogue.
        """

        # Check the layer is in the wms get capabilities record
        # FIXME: Implement caching of capabilities record site wide

        _local_wms = get_wms()
        record = _local_wms.contents.get(self.typename)
        if record is None:
            msg = "WMS Record missing for layer [%s]" % self.typename
            raise GeoNodeException(msg)

    @property
    def attribute_names(self):
        if self.storeType == "dataStore":
            dft_url = settings.GEOSERVER_BASE_URL + "wfs?" + urllib.urlencode({
                    "service": "wfs",
                    "version": "1.0.0",
                    "request": "DescribeFeatureType",
                    "typename": self.typename
                })
            try:
                http = httplib2.Http()
                http.add_credentials(_user, _password)
                body = http.request(dft_url)[1]
                doc = etree.fromstring(body)
                path = ".//{xsd}extension/{xsd}sequence/{xsd}element".format(xsd="{http://www.w3.org/2001/XMLSchema}")
                atts = [n.attrib["name"] for n in doc.findall(path)]
            except Exception:
                atts = []
            return atts
        elif self.storeType == "coverageStore":
            dc_url = settings.GEOSERVER_BASE_URL + "wcs?" + urllib.urlencode({
                     "service": "wcs",
                     "version": "1.1.0",
                     "request": "DescribeCoverage",
                     "identifiers": self.typename
                })
            try:
                http = httplib2.Http()
                http.add_credentials(_user, _password)
                response, body = http.request(dc_url)
                doc = etree.fromstring(body)
                path = ".//{wcs}Axis/{wcs}AvailableKeys/{wcs}Key".format(wcs="{http://www.opengis.net/wcs/1.1.1}")
                atts = [n.text for n in doc.findall(path)]
            except Exception:
                atts = []
            return atts

    @property
    def display_type(self):
        return ({
            "dataStore" : "Vector Data",
            "coverageStore": "Raster Data",
        }).get(self.storeType, "Data")

    def delete_from_geoserver(self):
        cascading_delete(Layer.objects.gs_catalog, self.resource)

    @property
    def resource(self):
        if not hasattr(self, "_resource_cache"):
            cat = Layer.objects.gs_catalog
            try:
                ws = cat.get_workspace(self.workspace)
                store = cat.get_store(self.store, ws)
                self._resource_cache = cat.get_resource(self.name, store)
            except EnvironmentError, e:
                if e.errno == errno.ECONNREFUSED:
                    msg = ('Could not connect to geoserver at "%s"'
                           'to save information for layer "%s"' % (
                            settings.GEOSERVER_BASE_URL, self.name)
                          )
                    logger.warn(msg, e)
                    return None
                else:
                    raise e
        return self._resource_cache

    def _get_default_style(self):
        return self.publishing.default_style

    def _set_default_style(self, style):
        self.publishing.default_style = style

    default_style = property(_get_default_style, _set_default_style)

    def _get_styles(self):
        return self.publishing.styles

    def _set_styles(self, styles):
        self.publishing.styles = styles

    styles = property(_get_styles, _set_styles)

    @property
    def service_type(self):
        if self.storeType == 'coverageStore':
            return "WCS"
        if self.storeType == 'dataStore':
            return "WFS"

    @property
    def publishing(self):
        if not hasattr(self, "_publishing_cache"):
            cat = Layer.objects.gs_catalog
            self._publishing_cache = cat.get_layer(self.name)
        return self._publishing_cache

    def get_absolute_url(self):
        return "/data/%s" % (self.typename)

    def __str__(self):
        return "%s Layer" % self.typename

    class Meta:
        # custom permissions,
        # change and delete are standard in django
        permissions = (('view_layer', 'Can view'),
                       ('change_layer_permissions', "Can change permissions"), )

    # Permission Level Constants
    # LEVEL_NONE inherited
    LEVEL_READ  = 'layer_readonly'
    LEVEL_WRITE = 'layer_readwrite'
    LEVEL_ADMIN = 'layer_admin'

    def set_default_permissions(self):
        self.set_gen_level(ANONYMOUS_USERS, self.LEVEL_READ)
        self.set_gen_level(AUTHENTICATED_USERS, self.LEVEL_READ)

        # remove specific user permissions
        current_perms =  self.get_all_level_info()
        for username in current_perms['users'].keys():
            user = User.objects.get(username=username)
            self.set_user_level(user, self.LEVEL_NONE)

        # assign owner admin privs
        if self.owner:
            self.set_user_level(self.owner, self.LEVEL_ADMIN)

    def _set_poc(self, poc):
        # reset any poc asignation to this layer
        ContactRole.objects.filter(role=self.poc_role, layer=self).delete()
        #create the new assignation
        ContactRole.objects.create(role=self.poc_role, layer=self, contact=poc)

    def _get_poc(self):
        try:
            the_poc = ContactRole.objects.get(role=self.poc_role, layer=self).contact
        except ContactRole.DoesNotExist:
            the_poc = None
        return the_poc

    poc = property(_get_poc, _set_poc)

    def _set_metadata_author(self, metadata_author):
        # reset any metadata_author asignation to this layer
        ContactRole.objects.filter(role=self.metadata_author_role, layer=self).delete()
        #create the new assignation
        ContactRole.objects.create(role=self.metadata_author_role,
                                                  layer=self, contact=metadata_author)

    def _get_metadata_author(self):
        try:
            the_ma = ContactRole.objects.get(role=self.metadata_author_role, layer=self).contact
        except ContactRole.DoesNotExist:
            the_ma = None
        return the_ma

    metadata_author = property(_get_metadata_author, _set_metadata_author)

    def keyword_list(self):
        return [kw.name for kw in self.keywords.all()]

    def get_absolute_url(self):
        return reverse('geonode.layers.views.layer_detail', None, [str(self.typename)]) 

    def __str__(self):
        return "%s Layer" % self.typename

    class Meta:
        # custom permissions,
        # change and delete are standard in django
        permissions = (('view_layer', 'Can view'), 
                       ('change_layer_permissions', "Can change permissions"), )

    # Permission Level Constants
    # LEVEL_NONE inherited
    LEVEL_READ  = 'layer_readonly'
    LEVEL_WRITE = 'layer_readwrite'
    LEVEL_ADMIN = 'layer_admin'
                 
    def set_default_permissions(self):
        self.set_gen_level(ANONYMOUS_USERS, self.LEVEL_READ)
        self.set_gen_level(AUTHENTICATED_USERS, self.LEVEL_READ) 

        # remove specific user permissions
        current_perms =  self.get_all_level_info()
        for username in current_perms['users'].keys():
            user = User.objects.get(username=username)
            self.set_user_level(user, self.LEVEL_NONE)

        # assign owner admin privs
        if self.owner:
            self.set_user_level(self.owner, self.LEVEL_ADMIN)

class ContactRole(models.Model):
    """
    ContactRole is an intermediate model to bind Contacts and Layers and apply roles.
    """
    contact = models.ForeignKey(Contact)
    layer = models.ForeignKey(Layer, null=True)
    role = models.ForeignKey(Role)

    def clean(self):
        """
        Make sure there is only one poc and author per layer
        """
        if (self.role == self.layer.poc_role) or (self.role == self.layer.metadata_author_role):
            contacts = self.layer.contacts.filter(contactrole__role=self.role)
            if contacts.count() == 1:
                # only allow this if we are updating the same contact
                if self.contact != contacts.get():
                    raise ValidationError('There can be only one %s for a given layer' % self.role)
        if self.contact.user is None:
            # verify that any unbound contact is only associated to one layer
            bounds = ContactRole.objects.filter(contact=self.contact).count()
            if bounds > 1:
                raise ValidationError('There can be one and only one layer linked to an unbound contact' % self.role)
            elif bounds == 1:
                # verify that if there was one already, it corresponds to this instace
                if ContactRole.objects.filter(contact=self.contact).get().id != self.id:
                    raise ValidationError('There can be one and only one layer linked to an unbound contact' % self.role)

    class Meta:
        unique_together = (("contact", "layer", "role"),)

class LinkManager(models.Manager):
    """Helper class to access links grouped by type
    """

    def data(self):
        return self.get_query_set().filter(link_type='data')

    def image(self):
        return self.get_query_set().filter(link_type='image')

    def download(self):
        return self.get_query_set().filter(link_type__in=['image', 'data'])

    def metadata(self):
        return self.get_query_set().filter(link_type='metadata')

    def original(self):
        return self.get_query_set().filter(link_type='original')
        


class Link(models.Model):
    """Auxiliary model for storying links for layers.

       This helps avoiding the need for runtime lookups
       to the OWS server or the CSW Catalogue.

       There are four types of links:
        * original: For uploaded files (Shapefiles or GeoTIFFs)
        * data: For WFS and WCS links that allow access to raw data
        * image: For WMS and TMS links
        * metadata: For CSW links
    """
    layer = models.ForeignKey(Layer)
    extension = models.CharField(max_length=255, help_text='For example "kml"')
    link_type = models.CharField(max_length=255, choices = [(x, x) for x in LINK_TYPES])
    name = models.CharField(max_length=255, help_text='For example "View in Google Earth"')
    mime = models.CharField(max_length=255, help_text='For example "text/xml"')
    url = models.TextField(unique=True, max_length=1000)

    objects = LinkManager()


def geoserver_pre_delete(instance, sender, **kwargs): 
    """Removes the layer from GeoServer
    """
    instance.delete_from_geoserver()


def pre_save_layer(instance, sender, **kwargs):
    if instance.abstract == '' or instance.abstract is None:
        instance.abstract = 'No abstract provided'
    if instance.title == '' or instance.title is None:
        instance.title = instance.name

    # Stay away from setting poc or metadata author in the usual way,
    # it requires the layer to be saved to the database.
    # By using contact_role_set we bypass that restriction.
    if instance.poc is None:
        instance.contactrole_set.create(role=instance.poc_role,
                                         contact=Layer.objects.admin_contact())

    if instance.metadata_author is None:
        instance.contactrole_set.create(role=instance.metadata_author_role,
                                         contact=Layer.objects.admin_contact())


def geoserver_pre_save(instance, sender, **kwargs):
    """Send information to geoserver.

       The attributes sent include:

        * Title
        * Abstract
        * Name
        * Keywords
        * Metadata Links,
        * Point of Contact name and url
    """
    url = "%srest" % settings.GEOSERVER_BASE_URL
    try:
        gs_catalog = Catalog(url, _user, _password)
        gs_resource = gs_catalog.get_resource(instance.name)
    except EnvironmentError, e:
        gs_resource = None
        if e.errno == errno.ECONNREFUSED:
            msg = ('Could not connect to geoserver at "%s"'
                   'to save information for layer "%s"' % (
                    settings.GEOSERVER_BASE_URL, instance.name)
                  )
            logger.warn(msg, e)
            # If geoserver is not online, there is no need to continue
            return
        else:
            raise e

    gs_resource.title = instance.title
    gs_resource.abstract = instance.abstract
    gs_resource.name= instance.name

    # Get metadata links
    metadata_links = []
    for link in instance.link_set.metadata():
        metadata_links.append((link.name, link.mime, link.url))

    gs_resource.metadata_links = metadata_links
    gs_catalog.save(gs_resource)

    publishing = gs_catalog.get_layer(instance.name)
 
    if instance.poc and instance.poc.user:
        publishing.attribution = str(instance.poc.user)
        profile = Contact.objects.get(user=instance.poc.user)
        publishing.attribution_link = settings.SITEURL[:-1] + profile.get_absolute_url()
        gs_catalog.save(publishing)

    """Get information from geoserver.

       The attributes retrieved include:
       
       * Bounding Box
       * SRID
       * Download links (WMS, WCS or WFS and KML)
    """
    gs_resource = gs_catalog.get_resource(instance.name)

    bbox = gs_resource.latlon_bbox

    #FIXME(Ariel): Correct srid setting below
    #self.srid = gs_resource.src

    # Set bounding box values

    instance.bbox_x0 = bbox[0]
    instance.bbox_x1 = bbox[1]
    instance.bbox_y0 = bbox[2]
    instance.bbox_y1 = bbox[3]




def geoserver_post_save(instance, sender, **kwargs):
    """Save keywords to GeoServer

       The way keywords are implemented require the layer
       to be saved to the database before accessing them.
    """
    url = "%srest" % settings.GEOSERVER_BASE_URL

    try:
        gs_catalog = Catalog(url, _user, _password)
        gs_resource = gs_catalog.get_resource(instance.name)
    except EnvironmentError, e:
        if e.errno == errno.ECONNREFUSED:
            msg = ('Could not connect to geoserver at "%s"'
                   'to save information for layer "%s"' % (
                    settings.GEOSERVER_BASE_URL, instance.name)
                  )
            logger.warn(msg, e)
            # If geoserver is not online, there is no need to continue
            return
        else:
            raise e


    gs_resource.keywords = instance.keyword_list()
    gs_catalog.save(gs_resource)

    bbox = gs_resource.latlon_bbox
    dx = float(bbox[1]) - float(bbox[0])
    dy = float(bbox[3]) - float(bbox[2])

    dataAspect = 1 if dy == 0 else dx / dy

    height = 550
    width = int(height * dataAspect)

    # Set download links for WMS, WCS or WFS and KML

    links = wms_links(settings.GEOSERVER_BASE_URL + 'wms?',
                    instance.typename, instance.bbox_string,
                    instance.srid, height, width)

    for ext, name, mime, wms_url in links:
        instance.link_set.get_or_create(url=wms_url,
                          defaults=dict(
                            extension=ext,
                            name=name,
                            mime=mime,
                            link_type='image',
                           )
        )


    if instance.storeType == "dataStore":
        links = wfs_links(settings.GEOSERVER_BASE_URL + 'wfs?', instance.typename)
        for ext, name, mime, wfs_url in links:
            instance.link_set.get_or_create(url=wfs_url,
                           defaults=dict(
                            extension=ext,
                            name=name,
                            mime=mime,
                            url=wfs_url,
                            link_type='data',
                            )
            )


    elif instance.storeType == 'coverageStore':
        #FIXME(Ariel): This works for public layers, does it work for restricted too?
        # would those end up with no geotiff links, like, forever?
        links = wcs_links(settings.GEOSERVER_BASE_URL + 'wcs?', instance.typename)
        for ext, name, mime, wcs_url in links:
            instance.link_set.get_or_create(url=wcs_url,
                              defaults=dict(
                                extension=ext,
                                name=name,
                                mime=mime,
                                link_type='data',
                                )
                               )


    kml_reflector_link_download = settings.GEOSERVER_BASE_URL + "wms/kml?" + urllib.urlencode({
        'layers': instance.typename,
        'mode': "download"
    })

    instance.link_set.get_or_create(url=kml_reflector_link_download,
                       defaults=dict(
                        extension='kml',
                        name=_("KML"),
                        mime='text/xml',
                        link_type='data',
                        )
                       )

    kml_reflector_link_view = settings.GEOSERVER_BASE_URL + "wms/kml?" + urllib.urlencode({
        'layers': instance.typename,
        'mode': "refresh"
    })

    instance.link_set.get_or_create(url=kml_reflector_link_view,
                       defaults=dict(
                        extension='kml',
                        name=_("View in Google Earth"),
                        mime='text/xml',
                        link_type='data',
                        )
                       )



signals.pre_save.connect(pre_save_layer, sender=Layer)

signals.pre_save.connect(geoserver_pre_save, sender=Layer)
signals.pre_delete.connect(geoserver_pre_delete, sender=Layer)
signals.post_save.connect(geoserver_post_save, sender=Layer)
<|MERGE_RESOLUTION|>--- conflicted
+++ resolved
@@ -237,7 +237,6 @@
     def keyword_list(self):
         return [kw.name for kw in self.keywords.all()]
 
-<<<<<<< HEAD
     @property
     def keyword_csv(self):
         keywords_qs = self.keywords.all()
@@ -246,8 +245,6 @@
         else:
             return ''
 
-=======
->>>>>>> c1495372
     class Meta:
         abstract = True
 
@@ -266,7 +263,6 @@
 
     contacts = models.ManyToManyField(Contact, through='ContactRole')
 
-<<<<<<< HEAD
     def download_links(self):
         links = []
         for url in self.link_set.all():
@@ -276,8 +272,6 @@
         links.append((self.title, self.title, 'WWW:LINK-1.0-http--link', abs_url))
         return links
 
-=======
->>>>>>> c1495372
     def thumbnail(self):
         """ Generate a URL representing thumbnail of the layer """
 
