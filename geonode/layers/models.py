# -*- coding: utf-8 -*-
#########################################################################
#
# Copyright (C) 2012 OpenPlans
#
# This program is free software: you can redistribute it and/or modify
# it under the terms of the GNU General Public License as published by
# the Free Software Foundation, either version 3 of the License, or
# (at your option) any later version.
#
# This program is distributed in the hope that it will be useful,
# but WITHOUT ANY WARRANTY; without even the implied warranty of
# MERCHANTABILITY or FITNESS FOR A PARTICULAR PURPOSE. See the
# GNU General Public License for more details.
#
# You should have received a copy of the GNU General Public License
# along with this program. If not, see <http://www.gnu.org/licenses/>.
#
#########################################################################

import httplib2
import urllib
import logging
import sys
import uuid
import errno

from datetime import datetime
from lxml import etree

from django.conf import settings
from django.db import models
from django.db.models import signals
from django.contrib.auth.models import User
from django.utils.translation import ugettext_lazy as _
from django.utils.safestring import mark_safe
from django.core.urlresolvers import reverse

from geonode import GeoNodeException
from geonode.utils import _wms, _user, _password, get_wms, bbox_to_wkt
from geonode.gs_helpers import cascading_delete
from geonode.people.models import Contact, Role 
from geonode.security.models import PermissionLevelMixin
from geonode.security.models import AUTHENTICATED_USERS, ANONYMOUS_USERS
from geonode.layers.ows import wcs_links, wfs_links, wms_links
from geonode.layers.enumerations import COUNTRIES, ALL_LANGUAGES, \
    UPDATE_FREQUENCIES, CONSTRAINT_OPTIONS, SPATIAL_REPRESENTATION_TYPES, \
    TOPIC_CATEGORIES, DEFAULT_SUPPLEMENTAL_INFORMATION, LINK_TYPES

from geoserver.catalog import Catalog
from taggit.managers import TaggableManager


logger = logging.getLogger("geonode.layers.models")


class LayerManager(models.Manager):
    
    def __init__(self):
        models.Manager.__init__(self)
        url = "%srest" % settings.GEOSERVER_BASE_URL
        self.gs_catalog = Catalog(url, _user, _password)


    def admin_contact(self):
        # this assumes there is at least one superuser
        superusers = User.objects.filter(is_superuser=True).order_by('id')
        if superusers.count() == 0:
            raise RuntimeError('GeoNode needs at least one admin/superuser set')
        
        contact = Contact.objects.get_or_create(user=superusers[0], 
                                                defaults={"name": "Geonode Admin"})[0]
        return contact

    def slurp(self, ignore_errors=True, verbosity=1, console=sys.stdout):
        """Configure the layers available in GeoServer in GeoNode.

           It returns a list of dictionaries with the name of the layer,
           the result of the operation and the errors and traceback if it failed.
        """
        if verbosity > 1:
            print >> console, "Inspecting the available layers in GeoServer ..."
        cat = self.gs_catalog
        resources = cat.get_resources()
        number = len(resources)
        if verbosity > 1:
            msg =  "Found %d layers, starting processing" % number
            print >> console, msg
        output = []
        for i, resource in enumerate(resources):
            name = resource.name
            store = resource.store
            workspace = store.workspace
            try:
                layer, created = Layer.objects.get_or_create(name=name, defaults = {
                    "workspace": workspace.name,
                    "store": store.name,
                    "storeType": store.resource_type,
                    "typename": "%s:%s" % (workspace.name, resource.name),
                    "title": resource.title or 'No title provided',
                    "abstract": resource.abstract or 'No abstract provided',
                    "uuid": str(uuid.uuid4())
                })

                layer.save()
            except Exception, e:
                if ignore_errors:
                    status = 'failed'
                    exception_type, error, traceback = sys.exc_info()
                else:
                    if verbosity > 0:
                        msg = "Stopping process because --ignore-errors was not set and an error was found."
                        print >> sys.stderr, msg
                    raise Exception('Failed to process %s' % resource.name, e), None, sys.exc_info()[2]
            else:
                if created:
                    layer.set_default_permissions()
                    status = 'created'
                else:
                    status = 'updated'

            msg = "[%s] Layer %s (%d/%d)" % (status, name, i+1, number)
            info = {'name': name, 'status': status}
            if status == 'failed':
                info['traceback'] = traceback
                info['exception_type'] = exception_type
                info['error'] = error
            output.append(info)
            if verbosity > 0:
                print >> console, msg
        return output

class ResourceBase(models.Model, PermissionLevelMixin):
    """
    Base Resource Object loosely based on ISO 19115:2003
    """

    VALID_DATE_TYPES = [(x.lower(), _(x)) for x in ['Creation', 'Publication', 'Revision']]

    # internal fields
    uuid = models.CharField(max_length=36)
    owner = models.ForeignKey(User, blank=True, null=True)

    # section 1
    title = models.CharField(_('title'), max_length=255, help_text=_('name by which the cited resource is known'))
    date = models.DateTimeField(_('date'), default = datetime.now, help_text=_('reference date for the cited resource')) # passing the method itself, not the result
    
    date_type = models.CharField(_('date type'), max_length=255, choices=VALID_DATE_TYPES, default='publication', help_text=_('identification of when a given event occurred'))

    edition = models.CharField(_('edition'), max_length=255, blank=True, null=True, help_text=_('version of the cited resource'))
    abstract = models.TextField(_('abstract'), blank=True, help_text=_('brief narrative summary of the content of the resource(s)'))
    purpose = models.TextField(_('purpose'), null=True, blank=True, help_text=_('summary of the intentions with which the resource(s) was developed'))

    maintenance_frequency = models.CharField(_('maintenance frequency'), max_length=255, choices=UPDATE_FREQUENCIES, blank=True, null=True, help_text=_('frequency with which modifications and deletions are made to the data after it is first produced'))

    # section 2
    # see poc property definition below

    # section 3
    keywords = TaggableManager(_('keywords'), blank=True, help_text=_('commonly used word(s) or formalised word(s) or phrase(s) used to describe the subject (space or comma-separated'))
    keywords_region = models.CharField(_('keywords region'), max_length=3, choices=COUNTRIES, default='USA', help_text=_('keyword identifies a location'))
    constraints_use = models.CharField(_('constraints use'), max_length=255, choices=[(x, x) for x in CONSTRAINT_OPTIONS], default='copyright', help_text=_('constraints applied to assure the protection of privacy or intellectual property, and any special restrictions or limitations or warnings on using the resource or metadata'))
    constraints_other = models.TextField(_('constraints other'), blank=True, null=True, help_text=_('other restrictions and legal prerequisites for accessing and using the resource or metadata'))
    spatial_representation_type = models.CharField(_('spatial representation type'), max_length=255, choices=SPATIAL_REPRESENTATION_TYPES, blank=True, null=True, help_text=_('method used to represent geographic information in the dataset'))

    # Section 4
    language = models.CharField(_('language'), max_length=3, choices=ALL_LANGUAGES, default='eng', help_text=_('language used within the dataset'))
    topic_category = models.CharField(_('topic_category'), max_length=255, choices=TOPIC_CATEGORIES, default='location', help_text=_('high-level geographic data thematic classification to assist in the grouping and search of available geographic data sets.'))

    # Section 5
    temporal_extent_start = models.DateField(_('temporal extent start'), blank=True, null=True, help_text=_('time period covered by the content of the dataset (start)'))
    temporal_extent_end = models.DateField(_('temporal extent end'), blank=True, null=True, help_text=_('time period covered by the content of the dataset (end)'))

    supplemental_information = models.TextField(_('supplemental information'), default=DEFAULT_SUPPLEMENTAL_INFORMATION, help_text=_('any other descriptive information about the dataset'))

    # Section 6
    distribution_url = models.TextField(_('distribution URL'), blank=True, null=True, help_text=_('information about on-line sources from which the dataset, specification, or community profile name and extended metadata elements can be obtained'))
    distribution_description = models.TextField(_('distribution description'), blank=True, null=True, help_text=_('detailed text description of what the online resource is/does'))

    # Section 8
    data_quality_statement = models.TextField(_('data quality statement'), blank=True, null=True, help_text=_('general explanation of the data producer\'s knowledge about the lineage of a dataset'))

    # Section 9
    # see metadata_author property definition below

    # Save bbox values in the database.
    # This is useful for spatial searches and for generating thumbnail images and metadata records.
    bbox_x0 = models.DecimalField(max_digits=19, decimal_places=10, blank=True, null=True)
    bbox_x1 = models.DecimalField(max_digits=19, decimal_places=10, blank=True, null=True)
    bbox_y0 = models.DecimalField(max_digits=19, decimal_places=10, blank=True, null=True)
    bbox_y1 = models.DecimalField(max_digits=19, decimal_places=10, blank=True, null=True)
    srid = models.CharField(max_length=255, default='EPSG:4326')

    @property
    def bbox(self):
        return [self.bbox_x0, self.bbox_x1, self.bbox_y0, self.bbox_y1, self.srid]

    @property
    def bbox_string(self):
        return ",".join([str(self.bbox_x0), str(self.bbox_x1), str(self.bbox_y0), str(self.bbox_y1)])

    @property
    def geographic_bounding_box(self):
        return bbox_to_wkt(self.bbox_x0, self.bbox_x1, self.bbox_y0, self.bbox_y1, srid=self.srid )

    def eval_keywords_region(self):
        """Returns expanded keywords_region tuple'd value"""
        index = next((i for i,(k,v) in enumerate(COUNTRIES) if k==self.keywords_region),None)
        if index is not None:
            return COUNTRIES[index][1]
        else:
            return self.keywords_region

    @property
    def poc_role(self):
        role = Role.objects.get(value='pointOfContact')
        return role

    @property
    def metadata_author_role(self):
        role = Role.objects.get(value='author')
        return role

    def keyword_list(self):
        return [kw.name for kw in self.keywords.all()]

    class Meta:
        abstract = True

class Layer(ResourceBase):
    """
    Layer (inherits ResourceBase fields)
    """

    # internal fields
    objects = LayerManager()
    workspace = models.CharField(max_length=128)
    store = models.CharField(max_length=128)
    storeType = models.CharField(max_length=128)
    name = models.CharField(max_length=128)
    typename = models.CharField(max_length=128, unique=True)

    contacts = models.ManyToManyField(Contact, through='ContactRole')

    def thumbnail(self):
        """ Generate a URL representing thumbnail of the layer """

        width = 20
        height = 20

        return settings.GEOSERVER_BASE_URL + "wms?" + urllib.urlencode({
            'service': 'WMS',
            'version': '1.1.1',
            'request': 'GetMap',
            'layers': self.typename,
            'format': 'image/png',
            'height': height,
            'width': width,
            'srs': self.srid,
            'bbox': self.bbox_string})

    def verify(self):
        """Makes sure the state of the layer is consistent in GeoServer and Catalogue.
        """

        # Check the layer is in the wms get capabilities record
        # FIXME: Implement caching of capabilities record site wide

        _local_wms = get_wms()
        record = _local_wms.contents.get(self.typename)
        if record is None:
            msg = "WMS Record missing for layer [%s]" % self.typename
            raise GeoNodeException(msg)

    @property
    def attribute_names(self):
        if self.storeType == "dataStore":
            dft_url = settings.GEOSERVER_BASE_URL + "wfs?" + urllib.urlencode({
                    "service": "wfs",
                    "version": "1.0.0",
                    "request": "DescribeFeatureType",
                    "typename": self.typename
                })
            try:
                http = httplib2.Http()
                http.add_credentials(_user, _password)
                body = http.request(dft_url)[1]
                doc = etree.fromstring(body)
                path = ".//{xsd}extension/{xsd}sequence/{xsd}element".format(xsd="{http://www.w3.org/2001/XMLSchema}")
                atts = [n.attrib["name"] for n in doc.findall(path)]
            except Exception:
                atts = []
            return atts
        elif self.storeType == "coverageStore":
            dc_url = settings.GEOSERVER_BASE_URL + "wcs?" + urllib.urlencode({
                     "service": "wcs",
                     "version": "1.1.0",
                     "request": "DescribeCoverage",
                     "identifiers": self.typename
                })
            try:
                http = httplib2.Http()
                http.add_credentials(_user, _password)
                response, body = http.request(dc_url)
                doc = etree.fromstring(body)
                path = ".//{wcs}Axis/{wcs}AvailableKeys/{wcs}Key".format(wcs="{http://www.opengis.net/wcs/1.1.1}")
                atts = [n.text for n in doc.findall(path)]
            except Exception:
                atts = []
            return atts

    @property
    def display_type(self):
        return ({
            "dataStore" : "Vector Data",
            "coverageStore": "Raster Data",
        }).get(self.storeType, "Data")

    def delete_from_geoserver(self):
        cascading_delete(Layer.objects.gs_catalog, self.resource)

    @property
    def resource(self):
        if not hasattr(self, "_resource_cache"):
            cat = Layer.objects.gs_catalog
            try:
                ws = cat.get_workspace(self.workspace)
                store = cat.get_store(self.store, ws)
                self._resource_cache = cat.get_resource(self.name, store)
            except EnvironmentError, e:
                if e.errno == errno.ECONNREFUSED:
                    msg = ('Could not connect to geoserver at "%s"'
                           'to save information for layer "%s"' % (
                            settings.GEOSERVER_BASE_URL, self.name)
                          )
                    logger.warn(msg, e)
                    return None
                else:
                    raise e
        return self._resource_cache

    def _get_default_style(self):
        return self.publishing.default_style

    def _set_default_style(self, style):
        self.publishing.default_style = style

    default_style = property(_get_default_style, _set_default_style)

    def _get_styles(self):
        return self.publishing.styles

    def _set_styles(self, styles):
        self.publishing.styles = styles

    styles = property(_get_styles, _set_styles)

    @property
    def service_type(self):
        if self.storeType == 'coverageStore':
            return "WCS"
        if self.storeType == 'dataStore':
            return "WFS"

    @property
    def publishing(self):
        if not hasattr(self, "_publishing_cache"):
            cat = Layer.objects.gs_catalog
            self._publishing_cache = cat.get_layer(self.name)
        return self._publishing_cache

    def get_absolute_url(self):
        return "/data/%s" % (self.typename)

    def __str__(self):
        return "%s Layer" % self.typename

    class Meta:
        # custom permissions,
        # change and delete are standard in django
        permissions = (('view_layer', 'Can view'),
                       ('change_layer_permissions', "Can change permissions"), )

    # Permission Level Constants
    # LEVEL_NONE inherited
    LEVEL_READ  = 'layer_readonly'
    LEVEL_WRITE = 'layer_readwrite'
    LEVEL_ADMIN = 'layer_admin'

    def set_default_permissions(self):
        self.set_gen_level(ANONYMOUS_USERS, self.LEVEL_READ)
        self.set_gen_level(AUTHENTICATED_USERS, self.LEVEL_READ)

        # remove specific user permissions
        current_perms =  self.get_all_level_info()
        for username in current_perms['users'].keys():
            user = User.objects.get(username=username)
            self.set_user_level(user, self.LEVEL_NONE)

        # assign owner admin privs
        if self.owner:
            self.set_user_level(self.owner, self.LEVEL_ADMIN)

    def _set_poc(self, poc):
        # reset any poc asignation to this layer
        ContactRole.objects.filter(role=self.poc_role, layer=self).delete()
        #create the new assignation
        ContactRole.objects.create(role=self.poc_role, layer=self, contact=poc)

    def _get_poc(self):
        try:
            the_poc = ContactRole.objects.get(role=self.poc_role, layer=self).contact
        except ContactRole.DoesNotExist:
            the_poc = None
        return the_poc

    poc = property(_get_poc, _set_poc)

    def _set_metadata_author(self, metadata_author):
        # reset any metadata_author asignation to this layer
        ContactRole.objects.filter(role=self.metadata_author_role, layer=self).delete()
        #create the new assignation
        ContactRole.objects.create(role=self.metadata_author_role,
                                                  layer=self, contact=metadata_author)

    def _get_metadata_author(self):
        try:
            the_ma = ContactRole.objects.get(role=self.metadata_author_role, layer=self).contact
        except ContactRole.DoesNotExist:
            the_ma = None
        return the_ma

    metadata_author = property(_get_metadata_author, _set_metadata_author)

<<<<<<< HEAD
=======

    def keyword_list(self):
        return [kw.name for kw in self.keywords.all()]

    def get_absolute_url(self):
        return reverse('geonode.layers.views.layer_detail', None, [str(self.typename)]) 

    def __str__(self):
        return "%s Layer" % self.typename

    class Meta:
        # custom permissions,
        # change and delete are standard in django
        permissions = (('view_layer', 'Can view'), 
                       ('change_layer_permissions', "Can change permissions"), )

    # Permission Level Constants
    # LEVEL_NONE inherited
    LEVEL_READ  = 'layer_readonly'
    LEVEL_WRITE = 'layer_readwrite'
    LEVEL_ADMIN = 'layer_admin'
                 
    def set_default_permissions(self):
        self.set_gen_level(ANONYMOUS_USERS, self.LEVEL_READ)
        self.set_gen_level(AUTHENTICATED_USERS, self.LEVEL_READ) 

        # remove specific user permissions
        current_perms =  self.get_all_level_info()
        for username in current_perms['users'].keys():
            user = User.objects.get(username=username)
            self.set_user_level(user, self.LEVEL_NONE)

        # assign owner admin privs
        if self.owner:
            self.set_user_level(self.owner, self.LEVEL_ADMIN)

>>>>>>> a49287c0
class ContactRole(models.Model):
    """
    ContactRole is an intermediate model to bind Contacts and Layers and apply roles.
    """
    contact = models.ForeignKey(Contact)
    layer = models.ForeignKey(Layer, null=True)
    role = models.ForeignKey(Role)

    def clean(self):
        """
        Make sure there is only one poc and author per layer
        """
        if (self.role == self.layer.poc_role) or (self.role == self.layer.metadata_author_role):
            contacts = self.layer.contacts.filter(contactrole__role=self.role)
            if contacts.count() == 1:
                # only allow this if we are updating the same contact
                if self.contact != contacts.get():
                    raise ValidationError('There can be only one %s for a given layer' % self.role)
        if self.contact.user is None:
            # verify that any unbound contact is only associated to one layer
            bounds = ContactRole.objects.filter(contact=self.contact).count()
            if bounds > 1:
                raise ValidationError('There can be one and only one layer linked to an unbound contact' % self.role)
            elif bounds == 1:
                # verify that if there was one already, it corresponds to this instace
                if ContactRole.objects.filter(contact=self.contact).get().id != self.id:
                    raise ValidationError('There can be one and only one layer linked to an unbound contact' % self.role)

    class Meta:
        unique_together = (("contact", "layer", "role"),)

class LinkManager(models.Manager):
    """Helper class to access links grouped by type
    """

    def data(self):
        return self.get_query_set().filter(link_type='data')

    def image(self):
        return self.get_query_set().filter(link_type='image')

    def download(self):
        return self.get_query_set().filter(link_type__in=['image', 'data'])

    def metadata(self):
        return self.get_query_set().filter(link_type='metadata')

    def original(self):
        return self.get_query_set().filter(link_type='original')
        


class Link(models.Model):
    """Auxiliary model for storying links for layers.

       This helps avoiding the need for runtime lookups
       to the OWS server or the CSW Catalogue.

       There are four types of links:
        * original: For uploaded files (Shapefiles or GeoTIFFs)
        * data: For WFS and WCS links that allow access to raw data
        * image: For WMS and TMS links
        * metadata: For CSW links
    """
    layer = models.ForeignKey(Layer)
    extension = models.CharField(max_length=255, help_text='For example "kml"')
    link_type = models.CharField(max_length=255, choices = [(x, x) for x in LINK_TYPES])
    name = models.CharField(max_length=255, help_text='For example "View in Google Earth"')
    mime = models.CharField(max_length=255, help_text='For example "text/xml"')
    url = models.TextField(unique=True)

    objects = LinkManager()


def geoserver_pre_delete(instance, sender, **kwargs): 
    """Removes the layer from GeoServer
    """
    instance.delete_from_geoserver()


def pre_save_layer(instance, sender, **kwargs):
    if instance.abstract == '' or instance.abstract is None:
        instance.abstract = 'No abstract provided'
    if instance.title == '' or instance.title is None:
        instance.title = instance.name

    # Stay away from setting poc or metadata author in the usual way,
    # it requires the layer to be saved to the database.
    # By using contact_role_set we bypass that restriction.
    if instance.poc is None:
        instance.contactrole_set.create(role=instance.poc_role,
                                         contact=Layer.objects.admin_contact())

    if instance.metadata_author is None:
        instance.contactrole_set.create(role=instance.metadata_author_role,
                                         contact=Layer.objects.admin_contact())


def geoserver_pre_save(instance, sender, **kwargs):
    """Send information to geoserver.

       The attributes sent include:

        * Title
        * Abstract
        * Name
        * Keywords
        * Metadata Links,
        * Point of Contact name and url
    """
    url = "%srest" % settings.GEOSERVER_BASE_URL
    try:
        gs_catalog = Catalog(url, _user, _password)
        gs_resource = gs_catalog.get_resource(instance.name)
    except EnvironmentError, e:
        gs_resource = None
        if e.errno == errno.ECONNREFUSED:
            msg = ('Could not connect to geoserver at "%s"'
                   'to save information for layer "%s"' % (
                    settings.GEOSERVER_BASE_URL, instance.name)
                  )
            logger.warn(msg, e)
            # If geoserver is not online, there is no need to continue
            return
        else:
            raise e

    gs_resource.title = instance.title
    gs_resource.abstract = instance.abstract
    gs_resource.name= instance.name

    # Get metadata links
    metadata_links = []
    for link in instance.link_set.metadata():
        metadata_links.append((link.name, link.mime, link.url))

    gs_resource.metadata_links = metadata_links
    gs_catalog.save(gs_resource)

    publishing = gs_catalog.get_layer(instance.name)
 
    if instance.poc and instance.poc.user:
        publishing.attribution = str(instance.poc.user)
        profile = Contact.objects.get(user=instance.poc.user)
        publishing.attribution_link = settings.SITEURL[:-1] + profile.get_absolute_url()
        gs_catalog.save(publishing)

    """Get information from geoserver.

       The attributes retrieved include:
       
       * Bounding Box
       * SRID
       * Download links (WMS, WCS or WFS and KML)
    """
    gs_resource = gs_catalog.get_resource(instance.name)

    bbox = gs_resource.latlon_bbox

    #FIXME(Ariel): Correct srid setting below
    #self.srid = gs_resource.src

    # Set bounding box values

    instance.bbox_x0 = bbox[0]
    instance.bbox_x1 = bbox[1]
    instance.bbox_y0 = bbox[2]
    instance.bbox_y1 = bbox[3]




def geoserver_post_save(instance, sender, **kwargs):
    """Save keywords to GeoServer

       The way keywords are implemented require the layer
       to be saved to the database before accessing them.
    """
    url = "%srest" % settings.GEOSERVER_BASE_URL

    try:
        gs_catalog = Catalog(url, _user, _password)
        gs_resource = gs_catalog.get_resource(instance.name)
    except EnvironmentError, e:
        if e.errno == errno.ECONNREFUSED:
            msg = ('Could not connect to geoserver at "%s"'
                   'to save information for layer "%s"' % (
                    settings.GEOSERVER_BASE_URL, instance.name)
                  )
            logger.warn(msg, e)
            # If geoserver is not online, there is no need to continue
            return
        else:
            raise e


    gs_resource.keywords = instance.keyword_list()
    gs_catalog.save(gs_resource)

    bbox = gs_resource.latlon_bbox
    dx = float(bbox[1]) - float(bbox[0])
    dy = float(bbox[3]) - float(bbox[2])

    dataAspect = 1 if dy == 0 else dx / dy

    height = 550
    width = int(height * dataAspect)

    # Set download links for WMS, WCS or WFS and KML

    links = wms_links(settings.GEOSERVER_BASE_URL + 'wms?',
                    instance.typename, instance.bbox_string,
                    instance.srid, height, width)

    for ext, name, mime, wms_url in links:
        instance.link_set.get_or_create(url=wms_url,
                          defaults=dict(
                            extension=ext,
                            name=name,
                            mime=mime,
                            link_type='image',
                           )
        )


    if instance.storeType == "dataStore":
        links = wfs_links(settings.GEOSERVER_BASE_URL + 'wfs?', instance.typename)
        for ext, name, mime, wfs_url in links:
            instance.link_set.get_or_create(url=wfs_url,
                           defaults=dict(
                            extension=ext,
                            name=name,
                            mime=mime,
                            url=wfs_url,
                            link_type='data',
                            )
            )


    elif instance.storeType == 'coverageStore':
        #FIXME(Ariel): This works for public layers, does it work for restricted too?
        # would those end up with no geotiff links, like, forever?
        links = wcs_links(settings.GEOSERVER_BASE_URL + 'wcs?', instance.typename)
        for ext, name, mime, wcs_url in links:
            instance.link_set.get_or_create(url=wcs_url,
                              defaults=dict(
                                extension=ext,
                                name=name,
                                mime=mime,
                                link_type='data',
                                )
                               )


    kml_reflector_link_download = settings.GEOSERVER_BASE_URL + "wms/kml?" + urllib.urlencode({
        'layers': instance.typename,
        'mode': "download"
    })

    instance.link_set.get_or_create(url=kml_reflector_link_download,
                       defaults=dict(
                        extension='kml',
                        name=_("KML"),
                        mime='text/xml',
                        link_type='data',
                        )
                       )

    kml_reflector_link_view = settings.GEOSERVER_BASE_URL + "wms/kml?" + urllib.urlencode({
        'layers': instance.typename,
        'mode': "refresh"
    })

    instance.link_set.get_or_create(url=kml_reflector_link_view,
                       defaults=dict(
                        extension='kml',
                        name=_("View in Google Earth"),
                        mime='text/xml',
                        link_type='data',
                        )
                       )



signals.pre_save.connect(pre_save_layer, sender=Layer)

signals.pre_save.connect(geoserver_pre_save, sender=Layer)
signals.pre_delete.connect(geoserver_pre_delete, sender=Layer)
signals.post_save.connect(geoserver_post_save, sender=Layer)<|MERGE_RESOLUTION|>--- conflicted
+++ resolved
@@ -432,9 +432,6 @@
 
     metadata_author = property(_get_metadata_author, _set_metadata_author)
 
-<<<<<<< HEAD
-=======
-
     def keyword_list(self):
         return [kw.name for kw in self.keywords.all()]
 
@@ -470,7 +467,6 @@
         if self.owner:
             self.set_user_level(self.owner, self.LEVEL_ADMIN)
 
->>>>>>> a49287c0
 class ContactRole(models.Model):
     """
     ContactRole is an intermediate model to bind Contacts and Layers and apply roles.
