{% extends "layers/layer_base.html" %}
{% load i18n %}
{% load staticfiles %}
{% load dialogos_tags %}
{% load agon_ratings_tags %}
{% load bootstrap_tags %}
{% load pagination_tags %}
{% load url from future %}
{% load base_tags %}
{% load guardian_tags %}

{% block title %}{{ resource.title|default:resource.alternate }} — {{ block.super }}{% endblock %}

{% block head %}

  {% if TWITTER_CARD %}
    {% include "base/_resourcebase_twittercard.html" %}
  {% endif %}

  {% if OPENGRAPH_ENABLED %}
    {% include "base/_resourcebase_opengraph.html" %}
  {% endif %}

  {% if preview == 'geoext' %}
    {% include "layers/layer_geoext_map.html" %}
  {% elif preview == 'OL3' %}
    {% include "layers/layer_ol3_map.html" %}
  {% elif preview == 'react' %}
		{% include 'geonode-client/layer_map.html' %}
  {% else %}
    {% include "layers/layer_leaflet_map.html" %}
  {% endif %}
{{ block.super }}
{% endblock %}


{% block body_class %}layers{% endblock %}

{% block body_outer %}
<div class="page-header">
  <h2 class="page-title">{{ resource.title|default:resource.alternate }}</h2>
</div>

<div class="row">
  <div class="col-md-8">

    <div id="embedded_map" class="mrg-btm">
      <div id="preview_map"></div>
    </div>

    <div class="layer-actions">
      {% include "_actions.html" %}
    </div>

    <div class="tab-content">
      <article id="info" class="tab-pane{% if tab == 'info' or not tab %} active{% endif %}">
        {% include "base/resourcebase_info_panel.html" %}
      </article>

      {% if resource.is_mosaic %}
      <article id="granules" class="description tab-pane {% if tab and tab == 'granules' %}active{% endif %}">
        <div class="paginate-contents">

            <form method="GET" action="{% url "layer_detail" resource.layer.service_typename %}">
                {% csrf_token %}
                <input type="text" id="filter" name="filter" style="witdh:400px"/>&nbsp;<input type="submit" value='{% trans "Filter Granules" %}'/>
                </br>
                {% if filter %}
                <strong>{% trans "Active Filter:" %}</strong> <em>{{ filter }}</em>
                {% endif %}
            </form>
            <table class="table table-striped table-bordered table-condensed">
              <thead>
                <tr>
                  <!-- th>{% trans "Granule ID" %}</th -->
                  <th>{% trans "Bounding Box" %} (minX,minY,maxX,maxY)</th>
                  <th>{% trans "Time" %}</th>
                  <!-- th>{% trans "Elevation" %}</th -->
                  <th>{% trans "Actions" %}</th>
                </tr>
              </thead>
              <tbody>
                {% autopaginate all_granules.features 10 %}
                {% for feature in granules.features %}
                  <tr>
                    <!-- td>{{ feature.id }}</td -->
                    <td><script language="Javascript">var bbox = JSON.parse('{{ feature.geometry.coordinates }}'); document.write('{{ granules.crs.properties.name }};' + bbox[0][0][0] + ',' + bbox[0][0][1] + ',' + bbox[0][2][0] + ',' + bbox[0][2][1]);</script></td>
                    <td>{% if feature.properties.time %}{{ feature.properties.time }}{% endif %}</td>
                    <!-- td>{% if feature.properties.elevation %}{{ feature.properties.elevation }}{% endif %}</td -->
                    <td>
                        <a class="btn btn-xs" href="#" onclick="doPreview('{{ resource.service_typename }}', '{{ feature.id }}', '{{ granules.crs.properties.name }}', '{{ feature.geometry.coordinates }}', {% if feature.properties.time %}'{{ feature.properties.time }}'{% else %}null{% endif %});"><img alt="Granule Preview" title="Granule Preview" src="/static/lib/img/map_go.png"/></a>
                        <a class="btn btn-xs" href="{% url "layer_granule_remove" feature.id resource.service_typename %}"><img alt="Granule Remove" title="Granule Remove" src="/static/lib/img/cancel-on.png"/></a>
                        <script language="Javascript">
                            function doPreview(layer_name, feature_id, srs, the_geom, time) {
                                var map = app.mapPanel.map;
                                for (var ll = 0; ll < app.map.layers.length; ll++) {
                                    var layer = app.map.layers[ll];
                                    if (layer.name == layer_name) {
                                        if (time) {
                                            var re = new RegExp("(\\+[0-9]{4})", "gm");
                                            var timePosition = time;
                                            if (re.test(time)) timePosition = time.replace(re, 'Z');
                                            map.layers[ll].mergeNewParams({"TIME" : timePosition, "CQL_FILTER" : "IN ('" + feature_id + "')"});
                                        }
                                        else {
                                            map.layers[ll].mergeNewParams({"CQL_FILTER" : "IN ('" + feature_id + "')"});
                                        }

                                        map.layers[ll].addOptions({
                                            singleTile: true
                                        });

                                        bbox = JSON.parse(the_geom);
                                        bbox = new OpenLayers.Bounds(bbox[0][0][0],bbox[0][0][1],bbox[0][2][0],bbox[0][2][1]).transform(srs, map.projection);

                                        //map.maxExtent = bbox;
                                        //map.restrictedExtent = bbox;
                                        map.maxExtent = new OpenLayers.Bounds(-20037508.34,-20037508.34,20037508.34,20037508.34);
                                        map.restrictedExtent = map.maxExtent;

                                        map.zoomToExtent(bbox);
                                    }
                                }
                            }
                        </script>
                    </td>
                  </tr>
                {% endfor %}
              </tbody>
            </table>
        </div>
        {% paginate %}
      </article>
     {% endif %}

      <article id="attributes" class="tab-pane">
        {% if resource.is_mosaic %}
            <table class="table table-striped table-bordered table-condensed">
              <thead>
                <tr>
                  <th>{% trans "Dimension" %}</th>
                  <th>{% trans "Enabled" %}</th>
                  <th>{% trans "Regex" %}</th>
                </tr>
              </thead>
              <tbody>
                  <tr>
                    <td title="TIME">{% trans "TIME" %}</td>
                    <td>{% if resource.has_time %}{% trans "True" %}{% else %}{% trans "False" %}{% endif %}</td>
                    <td>{% if resource.time_regex %}{{ resource.time_regex }}{% else %}&nbsp;{% endif %}</td>
                  </tr>
                  <!-- tr>
                    <td title="ELEVATION">{% trans "ELEVATION" %}</td>
                    <td>{% if resource.has_elevation %}{% trans "True" %}{% else %}{% trans "False" %}{% endif %}</td>
                    <td>{% if resource.elevation_regex %}{{ resource.elevation_regex }}{% else %}&nbsp;{% endif %}</td>
                  </tr -->
              </tbody>
            </table>
        {% endif %}
        {% if resource.attribute_set.all %}
            <table class="table table-striped table-bordered table-condensed">
              <thead>
                <tr>
                  <th>{% trans "Attribute Name" %}</th>
                  <th>{% trans "Label" %}</th>
                  <th>{% trans "Description" %}</th>
                  {% if wps_enabled %}
                    <th>{% trans "Range" %}</th>
                    <th>{% trans "Average" %}</th>
                    <th>{% trans "Median" %}</th>
                    <th>{% trans "Standard Deviation" %}</th>
                  {% endif %}
                </tr>
              </thead>
              <tbody>
                {% for attribute in resource.attributes %}
                  <tr>
                    <td {% if attribute.attribute_label and attribute.attribute_label != attribute.attribute %}title="{{ attribute.attribute }}"{% endif %}>{{ attribute.attribute }}</td>
                    <td {% if attribute.attribute_label and attribute.attribute_label != attribute.attribute %}title="{{ attribute.attribute }}"{% endif %}>{{ attribute.attribute_label|default:"" }}</td>
                    <td>{{ attribute.description|default:"" }}</td>
                    {% if wps_enabled %}
                      {% if attribute.unique_values == "NA" %}
                      <td>{{ attribute.unique_values }}</td>
                      {% else %}
                      <td>
                        <select name="unique_values">
                        {% for value in attribute.unique_values_as_list %}
                          <option value="{{ value }}">{{ value }}</option>
                        {% endfor %}
                        </select>
                      </td>
                      {% endif %}
                      <td>{{ attribute.average|floatformat:"2" }}</td>
                      <td>{{ attribute.median|floatformat:"2" }}</td>
                      <td>{{ attribute.stddev|floatformat:"2" }}</td>
                    {% endif %}
                  </tr>
                {% endfor %}
              </tbody>
            </table>
        {% endif %}
      </article>

      {% block social_links %}
      {% if DISPLAY_SOCIAL %}
        {% include "social_links.html" %}
      {% endif %}
      {% endblock %}

      {% if DISPLAY_COMMENTS %}
      <article id="comments" class="tab-pane">
        {% with resource as obj %}
          {% include "_comments.html" %}
        {% endwith %}
      </article>
      {% endif %}

      {% if GEOGIG_ENABLED and resource.link_set.geogig %}
        {% with "_geogig_layer_detail.html" as geogig_template %}
        <article id="geogig" class="tab-pane">
          {% with resource as obj %}
            {% include geogig_template %}
          {% endwith %}
        </article>
        {% endwith %}
      {% endif %}

      {% if DISPLAY_RATINGS %}
      <article id="rate" class="tab-pane">
        <!-- TODO: Move this to a reusable template snippet -->
        {% if request.user.is_authenticated %}
        <h4>{% trans "Rate this layer" %}</h4>
        {% user_rating request.user resource "layer" as user_layer_rating %}
        <div id="user_rating" class="category-layer" data-score="{{ user_layer_rating }}"></div>
        {% endif %}
        <h4>{% trans 'Average Rating' %}</h4>
        {% overall_rating resource "layer" as layer_rating %}
        {% num_ratings resource as num_votes %}
        <div class="overall_rating" data-score="{{ layer_rating }}"></div> ({{num_votes}})
      </article>
      {% endif %}

    </div>

  </div>

  <div class="col-md-4">

    <ul class="list-group">
      {% if resource.storeType != "remoteStore" %}
        <li class="list-group-item">
        {% if links or links_download %}
           <button class="btn btn-primary btn-md btn-block" data-toggle="modal" data-target="#download-layer">{% trans "Download Layer" %}</button>
        {% else %}
          {% if request.user.is_authenticated %}
          <button class="btn btn-primary btn-md btn-block" id="request-download">{% trans "Request Download" %}</button>
          {% endif %}
        {% endif %}
        </li>
      {% endif %}
    <div class="modal fade" id="download-layer" role="dialog" aria-labelledby="myModalLabel" aria-hidden="true">
      <div class="modal-dialog">
        <div class="modal-content">
          <div class="modal-header">
            <button type="button" class="close" data-dismiss="modal" aria-hidden="true">&times;</button>
            <h4 class="modal-title" id="myModalLabel">{% trans "Download Layer" %}</h4>
          </div>
          <div class="modal-body">
            <div class="tabbable">
                <ul class="nav nav-tabs">
                    {% if links %}
                    <li class="active"><a href="#download_tab1" data-toggle="tab">Images</a></li>
                    {% endif %}
                    {% if links_download %}
                    <li><a href="#download_tab2" data-toggle="tab">Data</a></li>
                    {% endif %}
                </ul>
                <div class="tab-content">
                {% if links %}
                    <div class="tab-pane active" id="download_tab1">
                        <li class="active">
                            <ul>
                              {% for link in links %}
                              <li><a href="{{ link.url }}" target="_blank">{% trans link.name %}</a></li>
                              {% endfor %}
                            </ul>
                        </li>
                    </div>
                {% endif %}
                {% if links_download %}
                    {% if not links %}
                    {#  if links doesn't exist, make this tab active by default #}
                    <div class="tab-pane active" id="download_tab2">
                    {% else %}
                    <div class="tab-pane" id="download_tab2">
<<<<<<< HEAD
                      </br>
                      {% if layer_type == "vector" %}
                        <button type="button" id = "button-toggle" class="btn btn-primary btn-circle" data-toggle="button" data-toggle="tooltip" title="Click to filter the layer">
                          {% trans "Do you want to filter it?" %}
                        </button>
                        <img src="{% static 'lib/css/geonode_icon.png' %}" class="gear pull-right loading_msg" witdth="30" height="30" style="margin-right:10px; display:none"/>
                        <div class="pull-right loading_msg" style="margin-right:10px;margin-top:5px;display:none">{% trans "Loading..." %}</div>
                        </br></br>
                      {% endif %}
                      <ul class="nav nav-tabs" id="tabContent" style="display: none;">
                          <li class="active"><a href="#query_builder" data-toggle="tab">{% trans "Filter by attributes" %}</a></li>
                      </ul>
                      </br>

                      <div class="tab-content query_builder_tab" style="display:none;">  <!--  added now-->
                        <div id="query_builder" class="tab-pane fade in active">
                          <div class="form-inline">
                            {% trans "Match" %}
                            <div class="input-group" style=" display: inline-table; vertical-align: middle; width: auto;  ">
                              <div class="input-group-btn" id="drop_operator_list">
                               <div class="btn-group btn-group-xs">
                                  <div class="dropdown">
                                    <button class="btn btn-primary btn-xs dropdown-toggle" id="modal-button-and-or" type="button" data-toggle="dropdown" data-target="#" value="AND">
                                      <span class="caret"></span></button>
                                      <ul class="dropdown-menu dropdown-menu-and-or" id="and-or_list" data-modal-button-id="and-or">
                                       <li><a href="#" id="AND">all</a></li>
                                       <li><a href="#" id="OR">any</a></li>
                                      </ul>
                                  </div>
                                </div>
                              </div>
                            </div>
                            {% trans "of the following:" %}
                          </div>
                          </br></br>
                          <div class="input-group" id = "query-filter-tools">
                            <div class="input-group-btn">
                              <div class="btn-group btn-group-sm">
                                <div class="dropdown">
                                  <button class="btn btn-primary dropdown-toggle" id="modal-button-attributes" type="button" data-toggle="dropdown" data-target="#">{% trans "Attribute" %}
                                      <span class="caret"></span></button>
                                    <ul class="dropdown-menu dropdown-menu-attribute" id="attribute_list" data-modal-button-id="attribute">
                                      {% if schema %}
                                        {% for key, values in schema.properties.items %}
                                          <li><a href="#" id= {{ key }} data-type= {{ values }} data-schema= 'yes'>{{ key }}</a></li>
                                        {% endfor %}
                                      {% else %}
                                        {% for attribute in resource.attributes %}
                                          <li><a href="#" id= {{ attribute }} data-type= 'string' data-schema= 'no'> {{ attribute }} </a></li>
                                        {% endfor %}
                                      {% endif %}
                                    </ul>
                                </div>
                              </div>
                              <div class="btn-group btn-group-sm">
                                <div class="dropdown">
                                  <button class="btn btn-primary dropdown-toggle" id="modal-button-operator" type="button" data-toggle="dropdown" data-target="#">{% trans "Operator" %}
                                      <span class="caret"></span></button>
                                  <ul class="dropdown-menu dropdown-menu-operator" id="operator_list" data-modal-button-id="operator">
                                   <li><a href="#" id="=">=</a></li>
                                     <li><a href="#" id="&lt;&gt;">&lt;&gt;</a></li>
                                     <li><a href="#" id="&gt;">&gt;</a></li>
                                     <li><a href="#" id="&lt;">&lt;</a></li>
                                     <li><a href="#" id="&gt;=">&gt;=</a></li>
                                     <li><a href="#" id="&lt;=">&lt;=</a></li>
                                     <li role="separator" class="divider"></li>
                                     <li><a href="#" id=" LIKE ">LIKE</a></li>
                                  </ul>
                                </div>
                              </div>
                            </div>
                            <input type="text" class="form-control js-data-array" style="position:static;" id="single_value" placeholder="" data-toggle="tooltip" title="">
                            <div class="input-group-btn" id="button_query">
                              <a href="#" id="query_part" class="btn btn-primary btn-mg" data-toggle="modal" data-target="#myModal" title=""><span class="glyphicon glyphicon-plus"></span></a>
                            </div>
                          </div>
                          </br>
                          <div class="text_area">
                            <div class="form-group" id="added_rules"></div>
                            <div>
                                <p id="whole_query"> </p>
                            </div>
                          </div>
                          <label style="font-weight: normal;">Feature limit: </label>
                          <input type="text" id="max_features" name="filter" style="width: 50px"/>
                          <a href='#' id="clear_filter" style="float:right;">Clear</a> </br>
                        </div>
                        <hr id="hr_filter_layer" />
                      </div>
                      {% if links %}
=======
                    {% endif %}
>>>>>>> 70d64ff3
                        <li>
                            <h4>{% trans "Pick your download format:" %}</h4>
                            <ul>
                              {% for link in links_download %}
                              <li><a href="{{ link.url }}" target="_blank" id="{{ link.name | slugify }}" class="urls">{% trans link.name %}</a></li>
                              {% endfor %}
                            </ul>
                        </li>
                      {% endif %}
                    </div>
                {% endif %}
                </div>
            </div>
          </div>
          <div class="modal-footer">
            <button type="button" class="btn btn-default" data-dismiss="modal">{% trans "Close" %}</button>
          </div>
        </div>
      </div>
    </div>

    {% get_obj_perms request.user for resource.layer as "layer_perms" %}

    <li class="list-group-item">
      <a href="{% url "layer_metadata_detail" resource.alternate %}">
        <button class="btn btn-primary btn-md btn-block">{% trans "Metadata Detail" %}</button>
      </a>
    </li>

    {% if "change_resourcebase_metadata" in perms_list or "change_resourcebase" in perms_list or "delete_resourcebase" in perms_list or "change_layer_style" in layer_perms %}
    <li class="list-group-item">
      <button class="btn btn-primary btn-md btn-block" data-toggle="modal" data-target="#edit-layer">{% trans "Edit Layer" %}</button>
    </li>
    <div class="modal fade" id="edit-layer" tabindex="-1" role="dialog" aria-labelledby="myModalLabel" aria-hidden="true">
      <div class="modal-dialog">
        <div class="modal-content">
          <div class="modal-header">
            <button type="button" class="close" data-dismiss="modal" aria-hidden="true">&times;</button>
            <h4 class="modal-title" id="myModalLabel">{% trans "Edit Layer" %}</h4>
          </div>
          <div class="modal-body">
            <div class="row edit-modal">
              {% if "change_resourcebase_metadata" in perms_list %}
              <div class="col-sm-3">
                <i class="fa fa-list-alt fa-3x"></i>
                <h4>{% trans "Metadata" %}</h4>
                <a class="btn btn-default btn-block btn-xs" href="{% url "layer_metadata" resource.service_typename %}">{% trans "Wizard" %}</a>
                <a class="btn btn-default btn-block btn-xs" href="{% url "layer_metadata_advanced" resource.service_typename %}">{% trans "Advanced Edit" %}</a>
                <a class="btn btn-default btn-block btn-xs" href="{% url "layer_metadata_upload" resource.service_typename %}">{% trans "Upload Metadata" %}</a>
              </div>
              {% endif %}
              {% if GEOSERVER_BASE_URL and not resource.service %}
                {% if "change_layer_style" in layer_perms %}
                <div class="col-sm-3">
                  <i class="fa fa-tint fa-3x"></i>
                  <h4>{% trans "Styles" %}</h4>
                  {% if preview == 'geoext' %}
                  <a class="btn btn-default btn-block btn-xs style-edit" data-dismiss="modal" href="#">{% trans "Edit" %}</a>
                  {% endif %}
                  <a class="btn btn-default btn-block btn-xs" href="{% url "layer_sld_upload" resource.service_typename %}">{% trans "Upload" %}</a>
                  <a class="btn btn-default btn-block btn-xs" href="{% url "layer_style_manage" resource.service_typename %}">{% trans "Manage" %}</a>
                </div>
                {% endif %}
              {% elif OGC_SERVER.default.BACKEND == 'geonode.qgis_server' and not resource.service %}
                {% if "change_layer_style" in layer_perms and preview == 'leaflet' %}
                <div class="col-sm-3">
                  <i class="fa fa-tint fa-3x"></i>
                  <h4>{% trans "Styles" %}</h4>
                  <a class="btn btn-default btn-block btn-xs style-edit" data-dismiss="modal" href="#">{% trans "Edit" %}</a>
                </div>
                {% endif %}
              {% endif %}
              {% if "change_resourcebase" in perms_list %}
              <div class="col-sm-3">
                <i class="fa fa-photo fa-3x"></i>
                <h4>{% trans "Thumbnail" %}</h4>
                <a class="btn btn-default btn-block btn-xs" href="#" id="set_thumbnail">{% trans "Set" %}</a>
              </div>
              {% endif %}
              {% if "change_resourcebase" in perms_list or "delete_resourcebase" in perms_list or "change_layer_data" in layer_perms %}
              <div class="col-sm-3">
                <i class="fa fa-square-o fa-3x rotate-45"></i>
                <h4>{% trans "Layer" %}</h4>
                {% if "change_resourcebase" in perms_list and not resource.service %}
                <a class="btn btn-default btn-block btn-xs" href="{% url "layer_replace" resource.service_typename %}">{% trans "Replace" %}</a>
                {% endif %}
                {% if resource.storeType == 'dataStore' and "change_layer_data" in layer_perms and OGC_SERVER.default.BACKEND == 'geonode.geoserver' %}
                <a class="btn btn-default btn-block btn-xs" href="{% url "new_map" %}?layer={{resource.service_typename}}">{% trans "Edit data" %}</a>
                {% endif %}
                {% if "delete_resourcebase" in perms_list %}
                <a class="btn btn-danger btn-block btn-xs" href="{% url "layer_remove" resource.service_typename %}">{% trans "Remove" %}</a>
                {% endif %}
              </div>
              {% endif %}
            </div>
          </div>
          <div class="modal-footer">
            <button type="button" class="btn btn-default" data-dismiss="modal">{% trans "Close" %}</button>
          </div>
        </div>
      </div>
    </div>
    {% endif %}

    <li class="list-group-item">
      <button class="btn btn-default btn-md btn-block" data-toggle="modal" data-target="#download-metadata">{% trans "Download Metadata" %}</button>
    </li>

    <div class="modal fade" id="download-metadata" tabindex="-1" role="dialog" aria-labelledby="myModalLabel" aria-hidden="true">
      <div class="modal-dialog">
        <div class="modal-content">
          <div class="modal-header">
            <button type="button" class="close" data-dismiss="modal" aria-hidden="true">&times;</button>
            <h4 class="modal-title" id="myModalLabel">{% trans "Download Metadata" %}</h4>
          </div>
          <div class="modal-body">
		    <div style="margin-bottom:20px">
				 <h5 class="modal-title" id="myModalLabel">
				Full metadata
				 </h5>
                 <ul>
 					<li><a target="_blank" href="../catalogue/csw_to_extra_format/{{resource.uuid}}/{{resource.title}}.txt"> Text format </a></li>
 					<li><a target="_blank" href="../catalogue/csw_to_extra_format/{{resource.uuid}}/{{resource.title}}.html"> HTML format </a></li>
 				</ul>
			</div>
		    <div style="margin-bottom:20px">
			<h5 class="modal-title" id="myModalLabel">
			Standard Metadata - XML format
			</h5>
            <ul>
              {% for link in metadata %}
                <li><a href="{{ link.url }}" target="_blank">{{ link.name }}</a></li>
              {% endfor %}
            <ul>
            </div>
            {% if resource.storeType == 'dataStore' %}
            <h5 class="modal-title" id="myModalLabel">Attribute Information</h5>
            <ul>
              <li><a href="{{ resource.get_absolute_url }}/feature_catalogue" target="_blank">ISO Feature Catalogue</a></li>
            <ul>
            {% endif %}
          </div>
          <div class="modal-footer">
            <button type="button" class="btn btn-default" data-dismiss="modal">{% trans "Close" %}</button>
          </div>
        </div>
      </div>
    </div>

    {% if resource.get_legend %}
    <li class="list-group-item">
      <h4 class="list-group-item-heading">{%trans "Legend" %}</h4>
      <p>{{ style.sld_title }}</p>
      {% if resource.get_legend.link_type == 'image' %}
        {% if request.user.is_authenticated and 'access_token' in request.session %}
            <p><img id="legend_icon" src="{{ resource.get_legend.url }}&access_token={{ request.session.access_token }}"></p>
        {% else %}
            <p><img id="legend_icon" src="{{ resource.get_legend.url }}"></p>
        {% endif %}
      {% else %}
      <div id='legend_placeholder'></div>
      {% endif %}
    </li>
    {% endif %}
    <li class="list-group-item">
      <h4>{% trans "Maps using this layer" %}</h4>
      {% if resource.maps %}
        <p>{% trans "List of maps using this layer:" %}</p>
        {% endif %}
        <ul class="list-unstyled">
          {% for maplayer in resource.maps %}
            <li><a href="{{ maplayer.map.get_absolute_url }}">{{ maplayer.map.title }}</a></li>
          {% empty %}
            <li>{% trans "This layer is not currently used in any maps." %}</li>
          {% endfor %}
        </ul>
    </li>
    <li class="list-group-item">
      <h4>{% trans "Create a map using this layer" %}</h4>
      <p>{% trans "Click the button below to generate a new map based on this layer." %}</p>
        <a href="{% url "new_map" %}?layer={{resource.service_typename}}" class="btn btn-primary btn-block">{% trans "Create a Map" %}</a>
    </li>
    {% if maps %}
        <li class="list-group-item">
            <h4>{% trans "Add the layer to an existing map" %}</h4>
            <form action="{% url "add_layer" %}" method="GET">
                {% csrf_token %}
                <select name="map_id">
                {% for map in maps %}
                    <option value="{{ map.id }}">{{ map.title|truncatechars:40 }}</option>
                {% endfor %}
                </select>
                <p>{% trans "Click the button below to add the layer to the selected map." %}</p>
                <input type="hidden" name="layer_name" value="{{ resource.alternate }}">
                <input type="submit" class="btn btn-primary btn-block" value="{% trans "Add to Map" %}">
            </form>
        </li>
    {% endif %}

    {% if documents.count > 0 %}
    <li class="list-group-item">
      <h4>{% trans "Documents related to this layer" %}</h4>
      <p>{% trans "List of documents related to this layer:" %}</p>
      <ul class="list-unstyled">
        {% for document in documents %}
          <li><a href="{{ document.get_absolute_url }}">{{ document.title }}</a></li>
        {% endfor %}
      </ul>
    </li>
    {% endif %}

    {% if user.is_authenticated %}
    <li class="list-group-item">
      <h4>{% trans "Styles" %}</h4>
       <p>{% trans "The following styles are associated with this layer. Choose a style to view it in the preview map." %}</p>
       <ul class="list-unstyled">
        {% if OGC_SERVER.default.BACKEND == 'geonode.geoserver' %}
            {% for style in resource.styles.all %}
            <li>
              {% if resource.default_style == style %}
              <input type="radio" checked name="style" id="{{ style.name }}" value="{{ style.title }}"/>
              (default style)
              {% else %}
              <input type="radio" name="style" id="{{ style.name }}" value="{{ style.title }}"/>
              {% endif %}
              <a href="{{ GEOSERVER_BASE_URL }}{{ style.absolute_url }}" >{{ style.sld_title }}</a>
            </li>
            {% empty %}
            <li>{% trans "No styles associated with this layer" %}</li>
            {% endfor %}
        {% elif OGC_SERVER.default.BACKEND == 'geonode.qgis_server' %}
            {% for style in resource.qgis_layer.styles.all %}
            <li>
              {% if resource.qgis_layer.default_style == style %}
              <input type="radio" checked name="style" id="{{ style.name }}" value="{{ style.title }}"/>
              (default style)
              {% else %}
              <input type="radio" name="style" id="{{ style.name }}" value="{{ style.title }}"/>
              {% endif %}
              <a href="{{ style.style_url }}" >{{ style.title }}</a>
            </li>
            {% empty %}
            <li>{% trans "No styles associated with this layer" %}</li>
            {% endfor %}
        {% endif %}
      </ul>
    </li>
    {% endif %}

    {% if GEONODE_SECURITY_ENABLED %}
    {% if "change_resourcebase_permissions" in perms_list %}
    <li class="list-group-item">
      <h4>{% trans "Permissions" %}</h4>
      <p>{% trans "Click the button below to change the permissions of this layer." %}</p>
      <p><a href="#modal_perms" data-toggle="modal" class="btn btn-primary btn-block" data-target="#_permissions">{% trans "Change Layer Permissions" %}</a></p>
    </li>
    {% endif %}
    {% endif %}

    {% if resource.storeType == "remoteStore" %}
    <li class="list-group-item">
            <h4>{% trans "External service layer" %}</h4>
            <div>{% trans "Source" %}: <a href="/services/{{resource.service.id}}">{{ resource.service.title }}</a></div>
            <div>{% trans "Type" %}: {{ resource.service.type }}</div>
    </li>
    {% endif %}

    {% include "base/_resourcebase_contact_snippet.html" %}
  </ul>


  {% if GEONODE_SECURITY_ENABLED %}
    {% include "_permissions_form.html" %}
  {% endif %}

  </div> <!-- col-md-4 -->
</div> <!-- row -->
{% endblock %}

{% block extra_script %}
{{ block.super }}

    {% if GEOGIG_ENABLED and resource.link_set.geogig %}
        {% with "_geogig_scripts.html" as geogig_scripts_template %}
            {% include  geogig_scripts_template %}
        {% endwith %}
    {% endif %}

    {% if request.user.is_authenticated %}
        {% user_rating_js request.user resource "layer" %}
    {% else %}
      {% overall_rating resource 'layer' as the_layer_rating %}
    {% endif %}
    {% include 'rating.html' %}
    {% include 'request_download.html' %}
    <script type="text/javascript">
       $("#comment_submit_btn").click(function(event) {
            $.ajax({
              type: "POST",
              url: $("#form_post_comment").attr('action'),
              data: $("#form_post_comment").serialize(),
              success: function() {
                $('#form_post_comment_div').modal().find('form')[0].reset();
                $('#form_post_comment_div').modal('hide');
                $('#comments_section').load(window.location.pathname + ' #comments_section',
                		function(){$(this).children().unwrap()})
              }
            });
            return false;
          });

    {% if resource.get_legend.link_type == 'json' %}
    $.getJSON('{{resource.get_legend_url}}', function (data) {
        var legend = data.layers[0].legend;
        var items = [];
        $.each(legend, function (key, dvalue) {
            items.push('<li><img src="data:image/png;base64,' + dvalue.imageData + '">'+dvalue.label+'</li>');
        });

        $('<ul/>', {
            'class': 'arcgis-legend',
            html: items.join('')

        }).appendTo('#legend_placeholder');

    });
    {% endif %}
        </script>
    <script type="text/javascript">
    {% if preview == 'react' %}
    $('#set_thumbnail').click(function(){
      window.setThumbnail({{resource.id}})
      $('#edit-layer').modal('toggle');
    });
    {% else %}
    $('#set_thumbnail').click(function(){
      createMapThumbnail();
      $('#edit-layer').modal('toggle');
    });
    {% endif %}

    </script>

    <script type="text/javascript">
      // set default values for the logical operator list
      $("#modal-button-and-or:first-child").text($("#AND").text());
      $("#and-or_list li:not(.divider)").addClass('selected');

      // on dropdown change, change the value of dropdown
      $(".dropdown-menu-attribute,.dropdown-menu-and-or,.dropdown-menu-operator")
        .find('li a')
        .on('click', function(e) {
          var id = $(this).closest('[data-modal-button-id]').data().modalButtonId;
          $('#modal-button-'+id+':first-child').text($(this).text());
        });

      // on first click create an array & save initial URLs
      enable_filter_style = {"background-color": "#a7a3a3", "border-color": "#a7a3a3"};
      $("#button-toggle").one( "click", function() {
        query=[];
        ajax_loaded = false;
        json_url = $("#geojson").attr("href");
        excel_url = $("#excel").attr("href");
        csv_url = $("#csv").attr("href");
        shape_url = $("#zipped-shapefile").attr("href");
        gml2_url = $("#gml-20").attr("href");
        gml3_url = $("#gml-311").attr("href");
        all_urls = {'geojson' : json_url, 'excel' : excel_url, 'csv' : csv_url, 'zipped-shapefile' : shape_url, 'gml-20': gml2_url, 'gml-311': gml3_url};
      });

      // add class selected when an element from the list is clicked.
      $("#operator_list li:not(.divider),#attribute_list li:not(.divider),#and-or_list li:not(.divider)").click(function(){
        // Ensure only the current one is selected
        var id = $(this).closest('[data-modal-button-id]').data().modalButtonId;
        $("#"+id+"_list li:not(.divider)").removeClass('selected');
        $(this).addClass('selected');
      });

      $(document.body).on("click", "#button_query",function(e){
        $(".text_area").css("visibility", "visible");
        attribute_list = $("#attribute_list li.selected a").attr('id');
        operator_list = $("#operator_list li.selected a").attr('id');
        single_value_input = ($("#single_value").val()).trim();
        logical_operator_dropdown = $("#and-or_list li.selected a").attr('id');
        attribute_data_type = $("#attribute_list li.selected a").attr('data-type');
        attribute_data_schema = $("#attribute_list li.selected a").attr('data-schema');
        if(attribute_list == null || operator_list == null || single_value_input == "" ||  logical_operator_dropdown == null){
          if($("#missing-values").length == 0) {
            $( "#query-filter-tools" ).after( "<p id='missing-values'> Select all values from menus.</p>" );
          }
        } else {
            if($("#missing-values").length !== 0) {
              $( "p" ).remove( "#missing-values" );
            }
            // validation that user enters a string for a string attribute or a number for a number attribute
            single_value_input = ($('#single_value').select2('data').text).trim();
            if (attribute_data_schema == 'yes' && attribute_data_type == 'string' && !isNaN(single_value_input) ){
              if($("#wrong-data-type").length !== 0) {
                $('#wrong-data-type').empty();
              }
              $( "#query-filter-tools" ).after( "<p id='wrong-data-type'> You entered a number. Not a string.</p>" );
            } else if (attribute_data_schema == 'yes' && attribute_data_type !== 'string' && isNaN(single_value_input)){
              if($("#wrong-data-type").length !== 0) {
                  $('#wrong-data-type').empty();
              }
              $( "#query-filter-tools" ).after( "<p id='wrong-data-type'> You entered a string. Not a number.</p>" );
            } else {
              $( "p" ).remove( "#wrong-data-type" );
              // check of single_value_input; string or number
              if (isNaN(single_value_input)){
                let checkArr = ["=", "<>", ">", "<", ">=", "<="];
                if (checkArr.includes(operator_list)) {
                  single_value_input = "'" + single_value_input + "'";
                } else if (operator_list == " LIKE ") {
                  single_value_input = "'%25" + single_value_input + "%25'";
                }
              }

              input = attribute_list + operator_list + single_value_input;
              input_id = attribute_list + single_value_input;

              $("#added_rules").append( '<div class="input-group user-input-filters"><div class="input-group-btn" id="erase_query"><a href="#"  class="btn btn-primary btn-mg" data-toggle="modal" data-target="#myModal" title="" ><span class="glyphicon glyphicon-minus"></span></a></div><input type="text" class="form-control" id="' + input_id + '" placeholder="" data-toggle="tooltip" title="" value="' + input + '"readonly></br></div>');
              // push data to array
              if (input != ''){
                  query.push(input);
              }
            }
        }
      });

      $("div").on("click","#erase_query",function(){
        value_to_be_removed = $(this).siblings('input').val();
        var index = query.indexOf(value_to_be_removed);
        query.splice(index, 1);
        $(this).parent().remove();
      });

      // on url click append the array values in the existing href
      $(document.body).on("click", ".urls",function(e){
        var tab = $('#tabContent .active > a').attr('href')
        logical_operator = $("#and-or_list li.selected a").attr('id');
        // get the array, join it, add necessary values and add it in the UI
        if (typeof query !== 'undefined') {
          joined_query = query.join(" " + logical_operator + " ");
          cql_filters = joined_query;
        } else{
          cql_filters = '';
        }
        // get max features
        max_features = $('#max_features').val();
        if (max_features !== "" && Math.floor(max_features) == max_features && $.isNumeric(max_features)){
          complete_cql = "&CQL_FILTER=(" + cql_filters + ")&maxfeatures=" + max_features;
        } else {
          complete_cql = '&CQL_FILTER=(' + cql_filters + ')';
        }
        idValue = $(this).attr("id");

        if (typeof all_urls !== 'undefined') {
            url_main = all_urls[idValue]
          if(cql_filters.length >1) {
            addressValue = url_main + complete_cql
            $("#"+idValue).attr("href", addressValue)
          } else{
            addressValue = url_main
            $("#"+idValue).attr("href", addressValue)
          }
        }
      });

      $("#button-toggle").css( enable_filter_style );
      // change color of toggle button on click
      $("#button-toggle").click(function() {
        $(this).toggleClass("clicked");
        if ($("#button-toggle").hasClass("clicked")) {
          $("#button-toggle").css({ "background-color": "#3276b1", "border-color": "#3276b1"  });
          layer_name = {{ layer_name | safe }};
          filtered_attributes = {{ filtered_attributes | safe }}
          attribute_description = {{ attribute_description | safe }}
          whole_url = "{% url 'load_layer_data' %}";
          if (!ajax_loaded) {
            $.ajax({
              type: "POST",
              url: whole_url,
              data: { json_data: JSON.stringify({ layer_name: layer_name, filtered_attributes: filtered_attributes }) },
              beforeSend: function(){
                $( ".loading_msg" ).show();
              },
              success: function(data) {
                $('#tabContent, .query_builder_tab').show();
                $( ".loading_msg" ).hide();
                // on dropdown change, change the value of dropdown
                $(".dropdown-menu-attribute li a").click(function(){
                  $("#modal-button-attributes:first-child").text($(this).text()).val($(this).text());

                  // functionality added for the autocomplete
                  property_name = $("#modal-button-attributes:first-child").text();
                  attribute_values = data['feature_properties'];
                  selected_data = attribute_values[$.trim(property_name)];

                  selected_data_prepare = [];
                  for (i = 0; i < selected_data.length; i++) {
                    jsonString = {
                      id: i,
                      text: selected_data[i].toString()
                    };
                    selected_data_val = jsonString;
                    selected_data_prepare.push(selected_data_val);
                  }
                  $(".js-data-array").select2({
                    data: selected_data_prepare,
                    // allow new values by the user
                    createSearchChoice:function(term, data) {
                      if ($(data).filter( function() {
                        return this.text.localeCompare(term)===0;
                      }).length===0) {
                        return {id:term, text:term};
                      }
                    },
                  })
                });
                ajax_loaded = true;
              }
            });
          } else {
            $('#tabContent, .query_builder_tab').show();
          }

        } else {
          $("#button-toggle").css(enable_filter_style);
          $('#tabContent, .query_builder_tab').hide();
        }
        // clear filters
        $(document.body).on("click", "#clear_filter",function(e){
          $( "#added_rules" ).empty();
          $('#max_features').val("");
          query=[];
          $("#button-toggle").removeClass( "clicked" );
          $("#button-toggle").css(enable_filter_style);
          $('#tabContent, .query_builder_tab').hide();
        });

      });
      {% if show_popup %}
        $('#download-layer').modal('toggle');
      {% endif %}
    </script>

    {% if GEONODE_SECURITY_ENABLED %}
    {% include "_permissions_form_js.html" %}
    {% endif %}
{% endblock extra_script %}<|MERGE_RESOLUTION|>--- conflicted
+++ resolved
@@ -293,7 +293,7 @@
                     <div class="tab-pane active" id="download_tab2">
                     {% else %}
                     <div class="tab-pane" id="download_tab2">
-<<<<<<< HEAD
+                    {% endif %}
                       </br>
                       {% if layer_type == "vector" %}
                         <button type="button" id = "button-toggle" class="btn btn-primary btn-circle" data-toggle="button" data-toggle="tooltip" title="Click to filter the layer">
@@ -384,9 +384,6 @@
                         <hr id="hr_filter_layer" />
                       </div>
                       {% if links %}
-=======
-                    {% endif %}
->>>>>>> 70d64ff3
                         <li>
                             <h4>{% trans "Pick your download format:" %}</h4>
                             <ul>
