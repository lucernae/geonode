--- conflicted
+++ resolved
@@ -7,7 +7,7 @@
 {% load url from future %}
 {% load base_tags %}
 
-{% block title %}{{ resource.title|default:resource.typename }} — {{ block.super }}{% endblock %}
+{% block title %}{{ layer.title|default:layer.typename }} — {{ block.super }}{% endblock %}
 
 {% block head %}
 {% include "layers/layer_map.html" %}
@@ -21,7 +21,7 @@
 {% block body_outer %}
 <div class="row">
   <div class="col-md-12">
-    <h2 class="page-title">{{ resource.title|default:resource.typename }}</h2>
+    <h2 class="page-title">{{ layer.title|default:layer.typename }}</h2>
   </div>
 </div>
 
@@ -38,10 +38,10 @@
 
     <div class="tab-content">
 
-    {% include "base/resourcebase_info_panel.html" %}
+    {% include "base/resourcebase_info_panel.html" with resourcebase=layer %}
 
       <article id="attributes" class="tab-pane">
-        {% if resource.attribute_set.all %}
+        {% if layer.attribute_set.all %}
             <table class="table table-striped table-bordered table-condensed">
               <thead>
                 <tr>
@@ -53,7 +53,7 @@
                 </tr>
               </thead>
               <tbody>
-                {% for attribute in resource.attribute_set.all %}
+                {% for attribute in layer.attribute_set.all %}
                   <tr>
                     <td>{{ attribute }}</td>
                     {% if attribute.unique_values == "NA" %}
@@ -82,7 +82,7 @@
       {% endblock %}
 
       <article id="comments" class="tab-pane">
-        {% with resource as obj %}
+        {% with layer as obj %}
           {% include "_comments.html" %}
         {% endwith %}
       </article>
@@ -90,16 +90,6 @@
       <article id="rate" class="tab-pane">
         <!-- TODO: Move this to a reusable template snippet -->
         {% if request.user.is_authenticated %}
-<<<<<<< HEAD
-        <h3>{% trans "Rate this layer" %}</h3>
-        {% user_rating request.user resource "layer" as user_layer_rating %}
-        <div id="user_rating" class="category-layer" data-score="{{ user_layer_rating }}"></div>
-        {% endif %}
-        <h3>{% trans 'Average Rating' %}</h3>
-        {% overall_rating resource "layer" as layer_rating %}
-        {% num_ratings resource as num_votes %}
-        <div class="overall_rating" style="float:left" data-score="{{ layer_rating }}"></div> ({{num_votes}})
-=======
         <h4>{% trans "Rate this layer" %}</h4>
         {% user_rating request.user layer "layer" as user_layer_rating %}
         <div id="user_rating" class="category-layer" data-score="{{ user_layer_rating }}"></div>
@@ -108,7 +98,6 @@
         {% overall_rating layer "layer" as layer_rating %}
         {% num_ratings layer as num_votes %}
         <div class="overall_rating" data-score="{{ layer_rating }}"></div> ({{num_votes}})
->>>>>>> 53aa968b
       </article>
 
     </div>
@@ -171,7 +160,7 @@
 
     <li class="list-group-item">
 
-    {% has_obj_perm user resource "base.change_resourcebase" as can_edit_layer %}
+    {% has_obj_perm user layer "layers.change_layer" as can_edit_layer %}
     {% if can_edit_layer %}
     <button class="btn btn-default btn-md btn-block" data-toggle="modal" data-target="#edit-layer">{% trans "Edit Layer" %}</button>
 
@@ -186,14 +175,6 @@
           </div>
           <div class="modal-body">
             <ul>
-<<<<<<< HEAD
-            {% if GEOSERVER_BASE_URL %}
-              <li><a href="{% url "layer_style_manage" resource.typename %}">{% trans "Manage Styles" %}</a></li>
-              <li><a class="style-edit" href="#">{% trans "Edit Styles" %}</a></li>
-              <li><a href="{% url "layer_replace" resource.typename %}">{% trans "Replace this Layer" %}</a></li>
-              <li><a href="{% url "layer_remove" resource.typename %}">{% trans "Remove this Layer" %}</a></li>
-            {% endif %}
-=======
               <li><a href="{% url "layer_metadata" layer.typename %}">{% trans "Edit Metadata" %}</a></li>            
               {% if GEOSERVER_BASE_URL %}
               <li><a href="{% url "layer_style_manage" layer.typename %}">{% trans "Manage Styles" %}</a></li>
@@ -201,7 +182,6 @@
               {% endif %}
               <li><a href="{% url "layer_replace" layer.typename %}">{% trans "Replace this Layer" %}</a></li>
               <li><a href="{% url "layer_remove" layer.typename %}">{% trans "Remove this Layer" %}</a></li>
->>>>>>> 53aa968b
             <ul>
           </div>
           <div class="modal-footer">
@@ -212,12 +192,12 @@
     </div>
     {% endif %}
 
-    {% if resource.get_legend %}
+    {% if layer.get_legend %}
     <li class="list-group-item">
       <h4 class="list-group-item-heading">{%trans "Legend" %}</h4>
       <p>{{ style.sld_title }}</p>
-      {% if resource.get_legend.link_type == 'image' %}
-      <p><img src="{{ resource.get_legend.url }}"></p>
+      {% if layer.get_legend.link_type == 'image' %}
+      <p><img src="{{ layer.get_legend.url }}"></p>
       {% else %}
       <div id='legend_placeholder'></div>
       {% endif %}
@@ -226,11 +206,11 @@
 
     <li class="list-group-item">
       <h4>{% trans "Maps using this layer" %}</h4>
-      {% if resource.maps %}
+      {% if layer.maps %}
         <p>{% trans "List of maps using this layer:" %}</p>
         {% endif %}
         <ul class="list-unstyled">
-          {% for maplayer in resource.maps %} 
+          {% for maplayer in layer.maps %} 
             <li><a href="{{ maplayer.map.get_absolute_url }}">{{ maplayer.map.title }}</a></li>
           {% empty %}
             <li>{% trans "This layer is not currently used in any maps." %}</li>
@@ -240,7 +220,7 @@
     <li class="list-group-item">
       <h4>{% trans "Create a map using this layer" %}</h4>
       <p>{% trans "Click the button below to generate a new map based on this layer." %}</p>
-        <a href="{% url "new_map" %}?layer={{resource.typename}}" class="btn btn-default btn-block">{% trans "Create a Map" %}</a>
+        <a href="{% url "new_map" %}?layer={{layer.typename}}" class="btn btn-default btn-block">{% trans "Create a Map" %}</a>
     </li>
 
     {% if documents.count > 0 %}
@@ -260,9 +240,9 @@
       <h4>{% trans "Styles" %}</h4>
        <p>{% trans "The following styles are associated with this layer. Choose a style to view it in the preview map." %}</p>
        <ul class="list-unstyled">
-        {% for style in resource.styles.all %}
+        {% for style in layer.styles.all %}
         <li>
-          {% if resource.default_style == style %}
+          {% if layer.default_style == style %}
           <input type="radio" checked name="style" id="{{ style.name }}" value="{{ style.title }}"/>
           (default style)
           {% else %}
@@ -277,13 +257,8 @@
     </li>
     {% endif %}
 
-<<<<<<< HEAD
-    {% if GS_SECURITY_ENABLED %}
-    {% has_obj_perm user resource "base.change_resourcebase_permissions" as can_change_permissions %}
-=======
     {% if GEONODE_SECURITY_ENABLED %}
     {% has_obj_perm user layer "layers.change_layer_permissions" as can_change_permissions %}
->>>>>>> 53aa968b
     {% if can_change_permissions %}
     <li class="list-group-item">
       <h4>{% trans "Permissions" %}</h4>
@@ -295,22 +270,22 @@
 
     <li class="list-group-item">
       <h4>{% trans "About" %}</h4>
-      {% if resource.owner.profile == resource.poc and resource.owner.profile == resource.metadata_author %}
+      {% if layer.owner.profile == layer.poc and layer.owner.profile == layer.metadata_author %}
       <p>{% trans "Layer Owner, Point of Contact, Metadata Author" %}</p>
-        {% with resource.owner.profile as profile %}
+        {% with layer.owner.profile as profile %}
           {% include "people/_profile_about_item.html" %}
         {% endwith %}
       {% else %}
       <p>{% trans "Layer Owner" %}</p>
-        {% with resource.owner.profile as profile %}
+        {% with layer.owner.profile as profile %}
           {% include "people/_profile_about_item.html" %}
         {% endwith %}
       <p>{% trans "Point of Contact" %}</p>
-        {% with resource.poc as profile %}
+        {% with layer.poc as profile %}
           {% include "people/_profile_about_item.html" %}
         {% endwith %}
       <p>{% trans "Metadata Author" %}</p>
-        {% with resource.metadata_author as profile %}
+        {% with layer.metadata_author as profile %}
           {% include "people/_profile_about_item.html" %}
         {% endwith %}
       {% endif %}
@@ -324,9 +299,9 @@
 {% endblock %}
 {% block extra_script %}
     {% if request.user.is_authenticated %}
-        {% user_rating_js request.user resource "layer" %}
+        {% user_rating_js request.user layer "layer" %}
     {% else %}
-      {% overall_rating resource 'layer' as the_layer_rating %}
+      {% overall_rating layer 'layer' as the_layer_rating %}
     {% endif %}
     {% include 'rating.html' %}
     <script type="text/javascript">
@@ -350,7 +325,7 @@
           });
 
     {% if layer.get_legend.link_type == 'json' %}
-    $.getJSON('{{resource.get_legend_url}}', function (data) {
+    $.getJSON('{{layer.get_legend_url}}', function (data) {
         var legend = data.layers[0].legend;
         var items = [];
         $.each(legend, function (key, dvalue) {
