{% load floppyforms %}
{% load i18n %}
<!--<link href="{{ STATIC_URL }}lib/css/bootstrap-select.min.css?v={{ VERSION }}" rel="stylesheet" />-->
<script type="text/javascript" src="{{ STATIC_URL}}geonode/js/utils/thumbnail.js"></script>
<style>
/* general panel styles */
#mdeditor_form .panel-group .panel{
  overflow: visible;
}
/* date fields proper sizes */
#mdeditor_form .input-group.date {
  width: 100%;
}

/* resizable text-areas */
#mdeditor_form textarea {
  resize: vertical;
  height: 120px;
}

/* question mark (info) distance fom label*/
form #mdeditor_form label{
  margin-right: 0.3em;
}
/* regions */
#regions_multiselect_container .fstElement {
  width: 100%;
}
#regions_multiselect_container .fstChoiceItem {
  background-color: #2c689c;
  border: #2c689c;
}

#mdeditor_form .mandatory-hint,#mdeditor_form .advanced-hint {
  cursor: pointer;
}

/* publishing checkboxes */
#mdeditor_form #id_resource-metadata_uploaded_preserve,
#mdeditor_form #id_resource-is_published,
#mdeditor_form #id_resource-featured  {
  float: right;
}

/* mosaiking checkboxes */
#mdeditor_form #id_resource-is_mosaic,
#mdeditor_form #id_resource-has_time,
#mdeditor_form #id_resource-has_elevation  {
  float: right;
}

/* keywords */
#mdeditor_form .tokenfield.form-control {
  height: auto;
}

#mdeditor_form .thesauri_keywords label {
  display: block;
}
#mdeditor_form span.autocomplete-light-widget {
  width: 100%;
}
</style>
<style>
/* metadata edit workflow wizard */
.wizard--progress {
  list-style: none;
  margin: 0;
  padding: 0;
  display: table;
  table-layout: fixed;
  width: 100%;
  color: #2c689c;
}
.wizard--progress > li {
  position: relative;
  display: table-cell;
  text-align: center;
  font-size: 0.8em;
}
.wizard--progress > li:hover {
  cursor: pointer;
}
.wizard--progress > li:before {
  transition: background 0.5s ease 0.1s;
  box-shadow: 5px 5px 5px rgba(0,0,0,.5);
  content: attr(data-step);
  display: block;
  margin: 0 auto;
  background: #DFE3E4;
  width: 3em;
  height: 3em;
  text-align: center;
  margin-bottom: 0.25em;
  line-height: 3em;
  border-radius: 100%;
  position: relative;
  z-index: 1000;
}
.wizard--progress > li:after {
  transition: background 1s ease, width 1s ease;
  width: 0px;
  box-shadow: 5px 5px 5px rgba(0,0,0,.5);
  content: '';
  position: absolute;
  display: block;
  background: #DFE3E4;
  height: 0.5em;
  top: 1.25em;
  left: 50%;
  margin-left: 1.5em\9;
  z-index: -1;
}

.wizard--progress > li:last-child:after {
  display: none;
}
.wizard--progress > li.is-complete {
  color: #333333;
}
.wizard--progress > li.is-complete:before, .wizard--progress > li.is-complete:after {
  color: #FFF;
  background: #333333;
}
.wizard--progress > li.is-complete:before {
  z-index: 1;
}
.wizard--progress > li.is-complete:after {
  transition: background 1s ease, width 1s ease;
  z-index: 0;
  width: 100%;
}
.wizard--progress > li a {
  color: #2c689c;
}
.wizard--progress > li.is-active {
  color: #2c689c;
}
.wizard--progress > li.is-active:before {
  color: #FFF;
  background: #2c689c;
}

.wizard--progress > li.is-complete a {
  color: #000;
}

/**
 * Needed for IE8
 */
.wizard--progress__last:after {
  display: none !important;
}

/**
 * Size Extensions
 */
.wizard--progress--medium {
  font-size: 1.5em;
}

.wizard--progress--large {
  font-size: 2em;
}
.wizard--progress > li:before {
    text-decoration: none;
}
.wizard--progress li:hover a{
  text-decoration: underline;
}
.wizard--progress a, .wizard--progress a:hover:before {
  text-decoration: none;
}

</style>

<style>
/* draggable table */
span.grippy {
  content: '....';
  width: 15px;
  height: 26px;
  display: inline-block;
  overflow: hidden;
  line-height: 5px;
  padding: 3px 4px;
  cursor: move;
  vertical-align: middle;

  font-size: 12px;
  font-family: sans-serif;
  letter-spacing: 2px;
  color: #cccccc;
  text-shadow: 1px 0 1px black;
}
span.grippy::after {
  content: '.. .. .. ..';
}
</style>
<button class="btn btn-success metadata-edit-done" id="btn_upd_md_done" type="submit" style="float:right; opacity: 0;" >Done!</button>

{% block body_outer %}
<ul id="md_tabs" class="nav nav-tabs">
    <li id="metadata_edit_tab" class="active">
        <a data-toggle="tab" href="#edit-metadata"><i class="fa fa-pencil"></i> Edit</a>
    </li>
    <li id="preview_tab" dhref="#preview">
        <a data-toggle="tab" href="#preview"><i class="fa fa-camera"></i> Preview</a>
    </li>
    <li id="settings_tab" dhref="#settings">
        <a data-toggle="tab" href="#settings"><i class="fa fa-cog"></i> Settings</a>
    </li>
</ul>

<div class="tab-content">
<div id="edit-metadata" class="tab-content tab-pane fade in active">
  <div id="completeness-hints" class="progress">

  <div class="mandatory-hint progress-bar" role="progressbar" style="width:25%">
    Mandatory
  </div>
  <div class="advanced-hint progress-bar" role="progressbar" style="width:25%">
    Mandatory
  </div>
  <div class="progress-bar" role="progressbar" style="width:50%">
    Optional
  </div>
</div>
  <ul class="wizard--progress wizard--progress--medium">
      <li data-step="1" id="first" class="is-active" data-toggle="tab" href="#mandatory">
          <a>Basic Metadata</a>
      </li>
      <li data-step="2" id="second"  data-toggle="tab" href="#advanced">
          <a>Location and Licenses</a>
      </li>
      <li data-step="3" data-toggle="tab" href="#ownership">
          <a>Optional Metadata</a>
      </li>
      <li data-step="4"  data-toggle="tab" href="#dataset">
          <a>Dataset Attributes</a>
      </li>
  </ul>
    <div id="mandatory" class="tab-pane fade in active">
        <!--<br />-->
        <div class="panel-group">
            <div class="panel panel-default">
                <!-- div class="panel-heading">Data info</div -->
                <div class="panel-body">
                    <div class="row">
                        <div class="col">
                            <div id="basicInfo" class="container-fluid">
                            </div>
                        </div>
                    </div>
                    <div class="row">
                        <div class="col">
                            <div id="basicDescriptiveInfo" class="container-fluid">
                                <div class="col-lg-3">
                                    <span><label for="{{ layer_form.thumbnail_url|id }}">{% trans "Thumbnail" %}</label></span>
                                    <div id="embedded_map" class="mrg-btm" style="height:250px;width: 250px;">
                                      <div id="preview_map" style="height: 90%;width: 100%;">
                                      </div>
                                      <div id="preview_image" style="height: 90%;width: 100%;">
                                          <img id="preview_image_src" src="{{ layer_form.thumbnail_url.value }}" height="100%" width="100%"/>
                                      </div>
                                      <div>
                                        <span class="btn-group btn-group-xs btn-group-justified">
                                            <a class="btn btn-default" href="#" id="set_thumbnail">{% trans "Save" %}</a>
                                            <!-- span class="input-group-addon">
                                                <form id="form1" runat="server">
                                                    <input type='file' id="imgInp" />
                                                </form>
                                            </span -->
                                            <a class="btn btn-default" href="#" id="change_thumbnail">{% trans "Edit" %}</a>
                                        </span>
                                      </div>
                                    </div>
                                </div>
                                <div class="col-lg-4">
                                    <span><label for="{{ layer_form.title|id }}">{{ layer_form.title.label }}</label></span>
                                    <!--<p class="xxs-font-size">(Name by which the cited resource is known)</p>-->
                                    {{ layer_form.title }}
                                    <div>
                                        <span><label for="{{ layer_form.abstract|id }}">{{ layer_form.abstract.label }}</label></span>
                                        <!--<p class="xxs-font-size">(Brief narrative summary of the content of the resource/s)</p>-->
                                        {{ layer_form.abstract }}
                                    </div>
                                </div>
                                <div class="col-lg-5">
                                    <div class="col-lg-12">
                                        {{ layer_form.keywords }}
                                    </div>
                                    <div class="col-lg-12 thesauri_keywords">
                                        {{ tkeywords_form }}
                                    </div>
                                    <div class="col-lg-6 col-xs-12">
                                        <span><label for="{{ layer_form.date_type|id }}">{{ layer_form.date_type.label }}</label></span>
                                        <!--<p class="xxs-font-size">(Identification of when a given event occurred)</p>-->
                                        {{ layer_form.date_type }}
                                    </div>
                                    <div class="col-lg-6 col-xs-12">
                                        <span><label for="{{ layer_form.date|id }}">{{ layer_form.date.label }}</label></span>
                                        <!--<p class="xxs-font-size">(When a given event occurred on the resource)</p>-->
                                        {{ layer_form.date }}
                                    </div>
                                    <div id="basicCategoryInfo" class="col-lg-12">
                                        <span><label for="{{ category_form.category_choice_field|id }}" class="control-label required-field">{% trans "Category" %}</label></span>
                                        <select
                                            title="Choose one of the following..."
                                            data-live-search="true"
                                            data-size="5"
                                            name="category_choice_field"
                                            id="category_form"
                                            class="selectpicker form-control"
                                            >
                                            <option {% if not category_form.initial %} selected="selected" {% endif %} value="">---</option>
                                          {% for choice in category_form.category_choice_field.field.choices %}
                                              <option
                                              {% ifequal category_form.initial choice.0 %} selected="selected" {% endifequal %}
                                              value="{{ choice.0 }}"
                                              data-content="<span class='has-popover' data-container='body' data-toggle='popover' data-placement='top'  data-content=' {{ choice.2.description }}' rigger='hover'><i class='fa {{choice.2.fa_class}}'></i> {{ choice.2.gn_description }}<span>"
                                              >{{ choice.2.gn_description }}</option>
                                          {% endfor %}
                                        </select>
                                    </div>
<<<<<<< HEAD
                                    <div class="col-lg-12">
=======
                                    <div id="basicGroupInfo" class="col-lg-12">
>>>>>>> eea06403
                                        <span><label for="id_resource-group" class="control-label required-field">{% trans "Group" %}</label></span>
                                        <select
                                            title="Choose one of the following..."
                                            data-live-search="true"
                                            data-size="5"
                                            name="resource-group"
                                            id="id_resource-group"
                                            class="selectpicker form-control"
                                            >
<<<<<<< HEAD
                                            <option
                                              style="display: none"
                                              disabled
                                              hidden
                                              value=""
                                              >
                                                Choose one of the following...
                                            </option>
=======
                                            <option {% if not group %} selected="selected" {% endif %} value="">---</option>
>>>>>>> eea06403
                                            {% for group in metadata_author_groups %}
                                            <option
                                                value="{{ group.group.id }}"
                                                {% ifequal resource.group group.group %} selected="selected" {% endifequal %}
                                                >
                                                {{ group.group.name }}
                                            </option>
                                            {% endfor %}
                                        </select>
                                    </div>
                                </div>
                            </div>
                        </div>
                    </div>
                </div>
            </div>
        </div>
    </div>

    <div id="advanced" class="tab-pane fade">
        <div class="panel-group">
                <div class="panel panel-default">
                    <!-- div class="panel-heading">Metadata info</div -->
                    <div class="panel-body">
                        <div class="" id="mdinfo">
                            <div class="">
                                <div class="col-lg-4">
                                    <div>
                                        <span><label for="{{ layer_form.language|id }}">{{ layer_form.language.label }}</label></span>
                                        <!--<p class="xxs-font-size">(Language used within the dataset)</p>-->
                                        {{ layer_form.language }}
                                    </div>
                                    <div>
                                        <span><label for="{{ layer_form.license|id }}">{{ layer_form.license.label }}</label></span>
                                        <!--<p class="xxs-font-size">(License of the dataset)</p>-->
                                        {{ layer_form.license }}
                                    </div>
                                </div>
                                <div class="col-lg-4">
                                      <div id="regions_multiselect_container">
                                          <span><label for="{{ layer_form.regions|id }}">{{ layer_form.regions.label }}</label></span>
                                          {{ layer_form.regions }}
                                      </div>
                                      <div>
                                          <span><label for="{{ layer_form.data_quality_statement|id }}">{{ layer_form.data_quality_statement.label }}</label></span>
                                          <!--<p class="xxs-font-size">(General explanation of the data producer's knowledge about the lineage)</p>-->
                                          {{ layer_form.data_quality_statement }}
                                      </div>
                                </div>
                                <div class="col-lg-4">

                                    <div>
                                        <span><label for="{{ layer_form.restriction_code_type|id }}">{{ layer_form.restriction_code_type.label }}</label></span>
                                        <!--<p class="xxs-font-size">(Limitation/s placed upon the access or use of data)</p>-->
                                        {{ layer_form.restriction_code_type }}
                                    </div>
                                    <div>
                                        <span><label for="{{ layer_form.constraints_other|id }}">{{ layer_form.constraints_other.label }}</label></span>
                                        <!--<p class="xxs-font-size">(Other restrictions and legal prerequisites for accessing or use data and metadata)</p>-->
                                        {{ layer_form.constraints_other }}
                                    </div>
                                </div>
                            </div>
                            <div class="row">

                            </div>
                        </div>
                    </div>
                </div>
        </div>
    </div>

    <div id="ownership" class="tab-pane fade">
        <div class="panel-group"><div class="panel panel-default"><div class="panel-body">
        <div>
            <div class="col-xs-12 col-lg-4">
              <p>Other, Optional, Metadata</p>
                <div>
                    <span><label for="{{ layer_form.edition|id }}">{{ layer_form.edition.label }}</label></span>
                    <!--<p class="xxs-font-size">(Version of the cited resource)</p>-->
                    {{ layer_form.edition }}
                </div>
                <div>
                    <span><label for="{{ layer_form.purpose|id }}">{{ layer_form.purpose.label }}</label></span>
                    <!--<p class="xxs-font-size">(Brief narrative summary of the intentions with which the resource/s ...)</p>-->
                    {{ layer_form.purpose }}
                </div>
                <div>
                    <span><label for="{{ layer_form.supplemental_information|id }}">{{ layer_form.supplemental_information.label }}</label></span>
                    <!--<p class="xxs-font-size">(Any other descriptive information about the dataset)</p>-->
                    {{ layer_form.supplemental_information }}
                </div>
            </div>
            <div class="col-xs-12 col-lg-5">
                    <div class="col-xs-12 col-lg-6">
                      <div class="input-group date">
                        <span><label for="{{ layer_form.temporal_extent_start|id }}">{{ layer_form.temporal_extent_start.label }}</label></span>
                        <!--<p class="xxs-font-size">(When a given event occurred on the resource)</p>-->
                        {{ layer_form.temporal_extent_start }}
                        </div>
                    </div>
                    <div class="col-xs-12 col-lg-6">
                        <div class="input-group date">
                        <span><label for="{{ layer_form.temporal_extent_end|id }}">{{ layer_form.temporal_extent_end.label }}</label></span>
                        <!--<p class="xxs-font-size">(Identification of when a given event occurred)</p>-->
                        {{ layer_form.temporal_extent_end }}
                        </div>
                    </div>
                <div class="col-xs-12">
                    <div style="margin-top: 5px">
                        <span><label for="{{ layer_form.maintenance_frequency|id }}">{{ layer_form.maintenance_frequency.label }}</label></span>
                        <!--<p class="xxs-font-size">(Identification of when a given event occurred)</p>-->
                        {{ layer_form.maintenance_frequency }}
                    </div>
                    <div style="margin-top: 5px">
                        <span><label for="{{ layer_form.spatial_representation_type|id }}">{{ layer_form.spatial_representation_type.label }}</label></span>
                        <!--<p class="xxs-font-size">(Method used to represent geographic information in the dataset)</p>-->
                        {{ layer_form.spatial_representation_type }}
                    </div>
                </div>
            </div>
            <div class="col-xs-12 col-lg-3">
              <div class="panel panel-default" style="margin-top: 5px">
                          <div class="panel-heading">Responsible Parties</div>
                          <div class="panel-body">
                              <span><label for="{{ layer_form.poc|id }}">{{ layer_form.poc.label }}</label></span>
                              {{ layer_form.poc }}
                          </div>
                      </div>

                      <div class="panel panel-default">
                          <div class="panel-heading">Owner and Permissions</div>
                          <div class="panel-body">
                              <div>
                                  <span><label for="{{ layer_form.owner|id }}">{{ layer_form.owner.label }}</label></span>
                                  <!--<p class="xxs-font-size">(Owner of the cited resource)</p>-->
                                  {{ layer_form.owner }}
                              </div>
                              <div>
                                  <span><label for="{{ layer_form.metadata_author|id }}">{{ layer_form.metadata_author.label }}</label></span>
                                  <!--<p class="xxs-font-size">(Author of the metadata)</p>-->
                                  {{ layer_form.metadata_author }}
                              </div>
                             {% if GEONODE_SECURITY_ENABLED %}
                              <!--<hr />
                              <div class="modal-body" id="_permissions" tabindex="-1" role="dialog" aria-labelledby="myModalLabel" aria-hidden="true">
                                  {# include "_permissions.html" #}
                              </div>
                              <div class="modal fade" id="_permissions_feedbacks" tabindex="-1" role="dialog" aria-labelledby="myModalLabel" aria-hidden="true">
                                <div class="modal-dialog" role="document">
                                  <div class="modal-content">
                                    <div class="modal-header">
                                      <button type="button" class="close" data-dismiss="modal" aria-label="Close"><span aria-hidden="true">&times;</span></button>
                                      <h4 class="modal-title" id="exampleModalLabel">Message box</h4>
                                    </div>
                                    <div class="modal-body">
                                      ...
                                    </div>
                                    <div class="modal-footer">
                                      <button type="button" class="btn btn-default" data-dismiss="modal">OK</button>
                                    </div>
                                  </div>
                                </div>
                              </div>-->
                             {% endif %}
                          </div>
                      </div>
            </div>
        </div>
      </div></div></div>
    </div>
    <div id="dataset" class="tab-pane fade">
      <div class="panel-group"><div class="panel panel-default"><div class="panel-body">
      <div>
          <div style="padding: 15px">
                      <div>
                          {{ attribute_form.management_form }}
                          <table class="table table-striped table-bordered table-condensed">
                              <tr class="table-header">
                                  <th style="width:25px;background: #efefef;"></th>
                                  <th>{% trans "Attribute" %}</th>
                                  <th>{% trans "Label" %}</th>
                                  <th>{% trans "Description" %}</th>
                                  <th>{% trans "Display Order" %}</th>
                              </tr>
                              {% for form in attribute_form.forms %}
                                  {% if form.attribute %}
                                      <tr>
                                          <td style="width:25px;background: #efefef;"> <span class="grippy"></span></td>
                                          <td><div style="display:none">{{form.id}}</div>{{form.attribute}}</td>
                                          <td>{{form.attribute_label}}</td>
                                          <td>{{form.description}}</td>
                                          <td>{{form.display_order}}</td>
                                      </tr>
                                  {% endif %}
                              {% endfor %}
                          </table>
                        </div>
                  </div>
                </div>
              </div>
            </div>
      </div>
    </div>
</div>
<div id="preview" class="tab-pane fade" style="overflow: hidden;">
    <!-- <iframe id="preview_encoder_iframe" height="100%" width="100%" style="width:0;height:0;border:0;border:none;" src="{% url 'layer_metadata_detail' resource.alternate %}"></iframe> -->
    {% if metadataxsl %}
        <iframe id="preview_encoder_iframe" frameborder="0" scrolling="no" onload="if(this.contentWindow.document.body) {$('#preview').height(this.contentWindow.document.body.scrollHeight)}" src="/showmetadata/xsl/{{resource.id}}"></iframe>
    {% else %}
        <iframe id="preview_encoder_iframe" frameborder="0" scrolling="no" onload="if(this.contentWindow.document.body) {$('#preview').height(this.contentWindow.document.body.scrollHeight)}" src="/catalogue/csw_to_extra_format/{{resource.uuid}}/{{resource.title}}.html"></iframe>
    {% endif %}
</div>
<div id="settings" class="tab-pane fade" style="overflow: hidden;">
  <!--<br />-->
    <div class="col-xs-12 col-lg-4">
      <div class="panel-group">
          <div class="panel panel-default">
              <div class="panel-body">
                <div class="panel panel-default" >
                    <div class="panel-heading">Publishing</div>
                      <div class="panel-body">
                        <div>
                            <span><label for="{{ layer_form.metadata_uploaded_preserve|id }}">{{ layer_form.metadata_uploaded_preserve.label }}</label></span>
                            {{ layer_form.metadata_uploaded_preserve }}
                        </div>
                        <div>
                            <span><label for="{{ layer_form.is_published|id }}">{{ layer_form.is_published.label }}</label></span>
                            {{ layer_form.is_published }}
                        </div>
                        <div>
                            <span><label for="{{ layer_form.featured|id }}">{{ layer_form.featured.label }}</label></span>
                            {{ layer_form.featured }}
                        </div>
                      </div>
                </div>
              </div>
            </div>
     </div>
    </div>
    <div class="col-xs-12 col-lg-4">
      <div class="panel-group">
          <div class="panel panel-default">
              <div class="panel-body">
                <div class="panel panel-default" >
                  <div class="panel-heading">Other Settings</div>
                  <div class="panel-body">
                    <div>
                        <span><label for="{{ layer_form.is_mosaic|id }}">{{ layer_form.is_mosaic.label }}</label></span>
                        {{ layer_form.is_mosaic }}
                    </div>
                    <div>
                        <span><label for="{{ layer_form.has_time|id }}">{{ layer_form.has_time.label }}</label></span>
                        {{ layer_form.has_time }}
                    </div>
                    <div>
                        <span><label for="{{ layer_form.has_elevation|id }}">{{ layer_form.has_elevation.label }}</label></span>
                        {{ layer_form.has_elevation }}
                    </div>

                    <div>
                        <span><label for="{{ layer_form.time_regex|id }}">{{ layer_form.time_regex.label }}</label></span>
                        {{ layer_form.time_regex }}
                    </div>
                    <div>
                        <span><label for="{{ layer_form.elevation_regex|id }}">{{ layer_form.elevation_regex.label }}</label></span>
                        {{ layer_form.elevation_regex }}
                    </div>
                  </div>
                </div>
              </div>
            </div>
        </div>
    </div>
</div>
</div>
{% endblock %}<|MERGE_RESOLUTION|>--- conflicted
+++ resolved
@@ -323,11 +323,7 @@
                                           {% endfor %}
                                         </select>
                                     </div>
-<<<<<<< HEAD
-                                    <div class="col-lg-12">
-=======
                                     <div id="basicGroupInfo" class="col-lg-12">
->>>>>>> eea06403
                                         <span><label for="id_resource-group" class="control-label required-field">{% trans "Group" %}</label></span>
                                         <select
                                             title="Choose one of the following..."
@@ -337,18 +333,7 @@
                                             id="id_resource-group"
                                             class="selectpicker form-control"
                                             >
-<<<<<<< HEAD
-                                            <option
-                                              style="display: none"
-                                              disabled
-                                              hidden
-                                              value=""
-                                              >
-                                                Choose one of the following...
-                                            </option>
-=======
                                             <option {% if not group %} selected="selected" {% endif %} value="">---</option>
->>>>>>> eea06403
                                             {% for group in metadata_author_groups %}
                                             <option
                                                 value="{{ group.group.id }}"
