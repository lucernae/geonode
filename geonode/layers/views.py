--- conflicted
+++ resolved
@@ -26,18 +26,10 @@
 import traceback
 import uuid
 import decimal
-<<<<<<< HEAD
-
-=======
->>>>>>> a5a62c7f
 import re
 
 from django.contrib.gis.geos import GEOSGeometry
 from django.template.response import TemplateResponse
-<<<<<<< HEAD
-from lxml import etree
-=======
->>>>>>> a5a62c7f
 from requests import Request
 from itertools import chain
 from six import string_types
@@ -55,11 +47,7 @@
 from django.template import RequestContext
 from django.utils.translation import ugettext as _
 
-<<<<<<< HEAD
 from geonode import geoserver, qgis_server
-=======
-from geonode import geoserver
->>>>>>> a5a62c7f
 
 try:
     import json
@@ -401,20 +389,17 @@
             granules = {"features": []}
             all_granules = {"features": []}
 
-<<<<<<< HEAD
-    # a flag to be used for geosafe
-    show_popup = False
-    if 'show_popup' in request.GET and request.GET["show_popup"]:
-        show_popup = True
-
-=======
     group = None
     if layer.group:
         try:
             group = GroupProfile.objects.get(slug=layer.group.name)
         except GroupProfile.DoesNotExist:
             group = None
->>>>>>> a5a62c7f
+    # a flag to be used for qgis server
+    show_popup = False
+    if 'show_popup' in request.GET and request.GET["show_popup"]:
+        show_popup = True
+
     context_dict = {
         'resource': layer,
         'group': group,
@@ -1031,7 +1016,6 @@
                         cat = gs_catalog
                         cascading_delete(cat, layer.typename)
                         out['ogc_backend'] = geoserver.BACKEND_PACKAGE
-<<<<<<< HEAD
                     elif check_ogc_backend(qgis_server.BACKEND_PACKAGE):
                         try:
                             qgis_layer = QGISServerLayer.objects.get(
@@ -1040,8 +1024,6 @@
                         except QGISServerLayer.DoesNotExist:
                             pass
                         out['ogc_backend'] = qgis_server.BACKEND_PACKAGE
-=======
->>>>>>> a5a62c7f
 
                     saved_layer = file_upload(
                         base_file,
