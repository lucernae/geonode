# -*- coding: utf-8 -*-
#########################################################################
#
# Copyright (C) 2016 OSGeo
#
# This program is free software: you can redistribute it and/or modify
# it under the terms of the GNU General Public License as published by
# the Free Software Foundation, either version 3 of the License, or
# (at your option) any later version.
#
# This program is distributed in the hope that it will be useful,
# but WITHOUT ANY WARRANTY; without even the implied warranty of
# MERCHANTABILITY or FITNESS FOR A PARTICULAR PURPOSE. See the
# GNU General Public License for more details.
#
# You should have received a copy of the GNU General Public License
# along with this program. If not, see <http://www.gnu.org/licenses/>.
#
#########################################################################

import os
import sys
import logging
import shutil
import base64
import traceback
import uuid
import decimal
<<<<<<< HEAD

import re

from django.contrib.gis.geos import GEOSGeometry
from django.template.response import TemplateResponse
=======
from lxml import etree
>>>>>>> eea06403
from requests import Request
from itertools import chain

from guardian.shortcuts import get_perms
from django.contrib import messages
from django.contrib.auth.decorators import login_required
from django.core.urlresolvers import reverse
from django.http import HttpResponse, HttpResponseRedirect
from django.shortcuts import render_to_response
from django.conf import settings
from django.template import RequestContext
from django.utils.translation import ugettext as _

from geonode import geoserver, qgis_server

try:
    import json
except ImportError:
    from django.utils import simplejson as json
from django.utils.html import escape
from django.template.defaultfilters import slugify
from django.forms.models import inlineformset_factory
from django.db import transaction
from django.db.models import F
from django.forms.util import ErrorList

from geonode.tasks.deletion import delete_layer
from geonode.services.models import Service
from geonode.layers.forms import LayerForm, NewLayerUploadForm, LayerAttributeForm
from geonode.base.forms import CategoryForm, TKeywordForm
from geonode.layers.models import Layer, Attribute, UploadSession
from geonode.base.enumerations import CHARSETS
from geonode.base.models import TopicCategory
from geonode.groups.models import GroupProfile

from geonode.utils import default_map_config, check_ogc_backend
from geonode.utils import GXPLayer
from geonode.utils import GXPMap
from geonode.layers.utils import file_upload, is_raster, is_vector
from geonode.utils import resolve_object, llbbox_to_mercator
from geonode.people.forms import ProfileForm, PocForm
from geonode.security.views import _perms_info_json
from geonode.documents.models import get_related_documents
from geonode.utils import build_social_links
from geonode.geoserver.helpers import cascading_delete, gs_catalog
from geonode.geoserver.helpers import ogc_server_settings, save_style
from geonode.base.views import batch_modify

from geonode.base.models import Thesaurus

if 'geonode.geoserver' in settings.INSTALLED_APPS:
    from geonode.geoserver.helpers import _render_thumbnail
if check_ogc_backend(qgis_server.BACKEND_PACKAGE):
    from geonode.qgis_server.models import QGISServerLayer
CONTEXT_LOG_FILE = ogc_server_settings.LOG_FILE

logger = logging.getLogger("geonode.layers.views")

DEFAULT_SEARCH_BATCH_SIZE = 10
MAX_SEARCH_BATCH_SIZE = 25
GENERIC_UPLOAD_ERROR = _("There was an error while attempting to upload your data. \
Please try again, or contact and administrator if the problem continues.")

METADATA_UPLOADED_PRESERVE_ERROR = _("Note: this layer's orginal metadata was \
populated and preserved by importing a metadata XML file. This metadata cannot be edited.")

_PERMISSION_MSG_DELETE = _("You are not permitted to delete this layer")
_PERMISSION_MSG_GENERIC = _('You do not have permissions for this layer.')
_PERMISSION_MSG_MODIFY = _("You are not permitted to modify this layer")
_PERMISSION_MSG_METADATA = _(
    "You are not permitted to modify this layer's metadata")
_PERMISSION_MSG_VIEW = _("You are not permitted to view this layer")


def log_snippet(log_file):
    if not os.path.isfile(log_file):
        return "No log file at %s" % log_file

    with open(log_file, "r") as f:
        f.seek(0, 2)  # Seek @ EOF
        fsize = f.tell()  # Get Size
        f.seek(max(fsize - 10024, 0), 0)  # Set pos @ last n chars
        return f.read()


def _resolve_layer(request, alternate, permission='base.view_resourcebase',
                   msg=_PERMISSION_MSG_GENERIC, **kwargs):
    """
    Resolve the layer by the provided typename (which may include service name) and check the optional permission.
    """
    service_typename = alternate.split(":", 1)

    if Service.objects.filter(name=service_typename[0]).exists():
        service = Service.objects.filter(name=service_typename[0])
        return resolve_object(
            request,
            Layer,
            {
                'alternate': service_typename[1] if service[0].method != "C" else alternate},
            permission=permission,
            permission_msg=msg,
            **kwargs)
    else:
        return resolve_object(request,
                              Layer,
                              {'alternate': alternate},
                              permission=permission,
                              permission_msg=msg,
                              **kwargs)


# Basic Layer Views #


@login_required
def layer_upload(request, template='upload/layer_upload.html'):
    if request.method == 'GET':
        mosaics = Layer.objects.filter(is_mosaic=True).order_by('name')
        ctx = {
            'mosaics': mosaics,
            'charsets': CHARSETS,
            'is_layer': True,
        }
        return render_to_response(template, RequestContext(request, ctx))
    elif request.method == 'POST':
        form = NewLayerUploadForm(request.POST, request.FILES)
        tempdir = None
        errormsgs = []
        out = {'success': False}
        if form.is_valid():
            title = form.cleaned_data["layer_title"]
            # Replace dots in filename - GeoServer REST API upload bug
            # and avoid any other invalid characters.
            # Use the title if possible, otherwise default to the filename
            if title is not None and len(title) > 0:
                name_base = title
            else:
                name_base, __ = os.path.splitext(
                    form.cleaned_data["base_file"].name)
            name = slugify(name_base.replace(".", "_"))
            try:
                # Moved this inside the try/except block because it can raise
                # exceptions when unicode characters are present.
                # This should be followed up in upstream Django.
                tempdir, base_file = form.write_files()
                if not form.cleaned_data["style_upload_form"]:
                    saved_layer = file_upload(
                        base_file,
                        name=name,
                        user=request.user,
                        overwrite=False,
                        charset=form.cleaned_data["charset"],
                        abstract=form.cleaned_data["abstract"],
                        title=form.cleaned_data["layer_title"],
                        metadata_uploaded_preserve=form.cleaned_data[
                            "metadata_uploaded_preserve"],
                        metadata_upload_form=form.cleaned_data["metadata_upload_form"])
                else:
                    saved_layer = Layer.objects.get(alternate=title)
                    if not saved_layer:
                        msg = 'Failed to process.  Could not find matching layer.'
                        raise Exception(msg)
                    sld = open(base_file).read()

                    try:
                        dom = etree.XML(sld)
                    except Exception:
                        raise Exception(
                            "The uploaded SLD file is not valid XML")

                    el = dom.findall(
                        "{http://www.opengis.net/sld}NamedLayer/{http://www.opengis.net/sld}Name")
                    if len(el) == 0:
                        raise Exception(
                            "Please provide a name, unable to extract one from the SLD.")

                    match = None
                    styles = list(saved_layer.styles.all()) + [
                        saved_layer.default_style]
                    for style in styles:
                        if style and style.name == saved_layer.name:
                            match = style
                            break
                    if match is None:
                        cat = gs_catalog
                        try:
                            cat.create_style(saved_layer.name, sld)
                        except Exception as e:
                            logger.exception(e)
                        style = cat.get_style(saved_layer.name)
                        layer = cat.get_layer(title)
                        if layer and style:
                            layer.default_style = style
                            cat.save(layer)
                            saved_layer.default_style = save_style(style)
                    else:
                        cat = gs_catalog
                        style = cat.get_style(saved_layer.name)
                        style.update_body(sld)
            except Exception as e:
                exception_type, error, tb = sys.exc_info()
                logger.exception(e)
                out['success'] = False
                out['errors'] = str(error)
                # Assign the error message to the latest UploadSession from
                # that user.
                latest_uploads = UploadSession.objects.filter(
                    user=request.user).order_by('-date')
                if latest_uploads.count() > 0:
                    upload_session = latest_uploads[0]
                    upload_session.error = str(error)
                    upload_session.traceback = traceback.format_exc(tb)
                    upload_session.context = log_snippet(CONTEXT_LOG_FILE)
                    upload_session.save()
                    out['traceback'] = upload_session.traceback
                    out['context'] = upload_session.context
                    out['upload_session'] = upload_session.id
            else:
                out['success'] = True
                if hasattr(saved_layer, 'info'):
                    out['info'] = saved_layer.info
                out['url'] = reverse(
                    'layer_detail', args=[
                        saved_layer.service_typename])
<<<<<<< HEAD
                out['ogc_backend'] = settings.OGC_SERVER['default']['BACKEND']
=======
                if hasattr(saved_layer, 'bbox_string'):
                    out['bbox'] = saved_layer.bbox_string
                if hasattr(saved_layer, 'srid'):
                    out['crs'] = {
                        'type': 'name',
                        'properties': saved_layer.srid
                    }
>>>>>>> eea06403
                upload_session = saved_layer.upload_session
                if upload_session:
                    upload_session.processed = True
                    upload_session.save()
                permissions = form.cleaned_data["permissions"]
                if permissions is not None and len(permissions.keys()) > 0:
                    saved_layer.set_permissions(permissions)
                saved_layer.handle_moderated_uploads()
            finally:
                if tempdir is not None:
                    shutil.rmtree(tempdir)
        else:
            for e in form.errors.values():
                errormsgs.extend([escape(v) for v in e])
            out['errors'] = form.errors
            out['errormsgs'] = errormsgs
        if out['success']:
            status_code = 200
        else:
            status_code = 400
        return HttpResponse(
            json.dumps(out),
            content_type='application/json',
            status=status_code)


def layer_detail(request, layername, template='layers/layer_detail.html'):
    layer = _resolve_layer(
        request,
        layername,
        'base.view_resourcebase',
        _PERMISSION_MSG_VIEW)

    # assert False, str(layer_bbox)
    config = layer.attribute_config()

    # Add required parameters for GXP lazy-loading
    layer_bbox = layer.bbox
    bbox = [float(coord) for coord in list(layer_bbox[0:4])]
    config["srs"] = getattr(settings, 'DEFAULT_MAP_CRS', 'EPSG:900913')
    config["bbox"] = bbox if config["srs"] != 'EPSG:900913' \
        else llbbox_to_mercator([float(coord) for coord in bbox])
    config["title"] = layer.title
    config["queryable"] = True

    if layer.storeType == "remoteStore":
        service = layer.service
        source_params = {
            "ptype": service.ptype,
            "remote": True,
            "url": service.base_url,
            "name": service.name}
        maplayer = GXPLayer(
            name=layer.alternate,
            ows_url=layer.ows_url,
            layer_params=json.dumps(config),
            source_params=json.dumps(source_params))
    else:
        maplayer = GXPLayer(
            name=layer.alternate,
            ows_url=layer.ows_url,
            layer_params=json.dumps(config))

    # Update count for popularity ranking,
    # but do not includes admins or resource owners
    if request.user != layer.owner and not request.user.is_superuser:
        Layer.objects.filter(
            id=layer.id).update(popular_count=F('popular_count') + 1)

    # center/zoom don't matter; the viewer will center on the layer bounds
    map_obj = GXPMap(
        projection=getattr(
            settings,
            'DEFAULT_MAP_CRS',
            'EPSG:900913'))

    NON_WMS_BASE_LAYERS = [
        la for la in default_map_config(request)[1] if la.ows_url is None]

    metadata = layer.link_set.metadata().filter(
        name__in=settings.DOWNLOAD_FORMATS_METADATA)

    granules = None
    all_granules = None
    filter = None
    if layer.is_mosaic:
        try:
            cat = gs_catalog
            cat._cache.clear()
            store = cat.get_store(layer.name)
            coverages = cat.mosaic_coverages(store)

            filter = None
            try:
                if request.GET["filter"]:
                    filter = request.GET["filter"]
            except BaseException:
                pass

            offset = 10 * (request.page - 1)
            granules = cat.mosaic_granules(
                coverages['coverages']['coverage'][0]['name'],
                store,
                limit=10,
                offset=offset,
                filter=filter)
            all_granules = cat.mosaic_granules(
                coverages['coverages']['coverage'][0]['name'], store, filter=filter)
        except BaseException:
            granules = {"features": []}
            all_granules = {"features": []}

    context_dict = {
        "resource": layer,
        'perms_list': get_perms(request.user, layer.get_self_resource()),
        "permissions_json": _perms_info_json(layer),
        "documents": get_related_documents(layer),
        "metadata": metadata,
        "is_layer": True,
        "wps_enabled": settings.OGC_SERVER['default']['WPS_ENABLED'],
        "granules": granules,
        "all_granules": all_granules,
        "filter": filter,
    }

    if 'access_token' in request.session:
        access_token = request.session['access_token']
    else:
        u = uuid.uuid1()
        access_token = u.hex

    context_dict["viewer"] = json.dumps(map_obj.viewer_json(
        request.user, access_token, * (NON_WMS_BASE_LAYERS + [maplayer])))
    context_dict["preview"] = getattr(
        settings,
        'LAYER_PREVIEW_LIBRARY',
        'leaflet')
    context_dict["crs"] = getattr(
        settings,
        'DEFAULT_MAP_CRS',
        'EPSG:900913')

    # provide bbox in EPSG:4326 for leaflet
    if context_dict["preview"] == 'leaflet':
        srid, wkt = layer.geographic_bounding_box.split(';')
        srid = re.findall(r'\d+', srid)
        geom = GEOSGeometry(wkt, srid=int(srid[0]))
        geom.transform(4326)
        context_dict["layer_bbox"] = ','.join([str(c) for c in geom.extent])

    if layer.storeType == 'dataStore':
        links = layer.link_set.download().filter(
            name__in=settings.DOWNLOAD_FORMATS_VECTOR)
    else:
        links = layer.link_set.download().filter(
            name__in=settings.DOWNLOAD_FORMATS_RASTER)
    links_view = [item for idx, item in enumerate(links) if
                  item.url and 'wms' in item.url or 'gwc' in item.url]
    links_download = [item for idx, item in enumerate(
        links) if item.url and 'wms' not in item.url and 'gwc' not in item.url]
    for item in links_view:
        if item.url and access_token and 'access_token' not in item.url:
            params = {'access_token': access_token}
            item.url = Request('GET', item.url, params=params).prepare().url
    for item in links_download:
        if item.url and access_token and 'access_token' not in item.url:
            params = {'access_token': access_token}
            item.url = Request('GET', item.url, params=params).prepare().url

    if request.user.has_perm('view_resourcebase', layer.get_self_resource()):
        context_dict["links"] = links_view
    if request.user.has_perm(
        'download_resourcebase',
            layer.get_self_resource()):
        if layer.storeType == 'dataStore':
            links = layer.link_set.download().filter(
                name__in=settings.DOWNLOAD_FORMATS_VECTOR)
        else:
            links = layer.link_set.download().filter(
                name__in=settings.DOWNLOAD_FORMATS_RASTER)
        context_dict["links_download"] = links_download

    if settings.SOCIAL_ORIGINS:
        context_dict["social_links"] = build_social_links(request, layer)

    return TemplateResponse(
        request, template, RequestContext(request, context_dict))


def layer_feature_catalogue(
        request,
        layername,
        template='../../catalogue/templates/catalogue/feature_catalogue.xml'):
    layer = _resolve_layer(request, layername)
    if layer.storeType != 'dataStore':
        out = {
            'success': False,
            'errors': 'layer is not a feature type'
        }
        return HttpResponse(
            json.dumps(out),
            content_type='application/json',
            status=400)

    attributes = []

    for attrset in layer.attribute_set.all():
        attr = {
            'name': attrset.attribute,
            'type': attrset.attribute_type
        }
        attributes.append(attr)

    context_dict = {
        'layer': layer,
        'attributes': attributes,
        'metadata': settings.PYCSW['CONFIGURATION']['metadata:main']
    }
    return render_to_response(
        template,
        context_dict,
        content_type='application/xml')


@login_required
def layer_metadata(
        request,
        layername,
        template='layers/layer_metadata.html',
        ajax=True):
    layer = _resolve_layer(
        request,
        layername,
        'base.change_resourcebase_metadata',
        _PERMISSION_MSG_METADATA)
    layer_attribute_set = inlineformset_factory(
        Layer,
        Attribute,
        extra=0,
        form=LayerAttributeForm,
    )
    topic_category = layer.category

    poc = layer.poc
    metadata_author = layer.metadata_author

    # assert False, str(layer_bbox)
    config = layer.attribute_config()

    # Add required parameters for GXP lazy-loading
    layer_bbox = layer.bbox
    bbox = [float(coord) for coord in list(layer_bbox[0:4])]
    config["srs"] = getattr(settings, 'DEFAULT_MAP_CRS', 'EPSG:900913')
    config["bbox"] = bbox if config["srs"] != 'EPSG:900913' \
        else llbbox_to_mercator([float(coord) for coord in bbox])
    config["title"] = layer.title
    config["queryable"] = True

    if layer.storeType == "remoteStore":
        service = layer.service
        source_params = {
            "ptype": service.ptype,
            "remote": True,
            "url": service.base_url,
            "name": service.name}
        maplayer = GXPLayer(
            name=layer.alternate,
            ows_url=layer.ows_url,
            layer_params=json.dumps(config),
            source_params=json.dumps(source_params))
    else:
        maplayer = GXPLayer(
            name=layer.alternate,
            ows_url=layer.ows_url,
            layer_params=json.dumps(config))

    # Update count for popularity ranking,
    # but do not includes admins or resource owners
    if request.user != layer.owner and not request.user.is_superuser:
        Layer.objects.filter(
            id=layer.id).update(popular_count=F('popular_count') + 1)

    # center/zoom don't matter; the viewer will center on the layer bounds
    map_obj = GXPMap(
        projection=getattr(
            settings,
            'DEFAULT_MAP_CRS',
            'EPSG:900913'))

    NON_WMS_BASE_LAYERS = [
        la for la in default_map_config(request)[1] if la.ows_url is None]

    if request.method == "POST":
        if layer.metadata_uploaded_preserve:  # layer metadata cannot be edited
            out = {
                'success': False,
                'errors': METADATA_UPLOADED_PRESERVE_ERROR
            }
            return HttpResponse(
                json.dumps(out),
                content_type='application/json',
                status=400)

        layer_form = LayerForm(request.POST, instance=layer, prefix="resource")
        attribute_form = layer_attribute_set(
            request.POST,
            instance=layer,
            prefix="layer_attribute_set",
            queryset=Attribute.objects.order_by('display_order'))
        category_form = CategoryForm(request.POST, prefix="category_choice_field", initial=int(
            request.POST["category_choice_field"]) if "category_choice_field" in request.POST else None)
        tkeywords_form = TKeywordForm(
            request.POST,
            prefix="tkeywords")

    else:
        layer_form = LayerForm(instance=layer, prefix="resource")
        attribute_form = layer_attribute_set(
            instance=layer,
            prefix="layer_attribute_set",
            queryset=Attribute.objects.order_by('display_order'))
        category_form = CategoryForm(
            prefix="category_choice_field",
            initial=topic_category.id if topic_category else None)

        # Keywords from THESAURI management
        layer_tkeywords = layer.tkeywords.all()
        tkeywords_list = ''
        lang = 'en'  # TODO: use user's language
        if layer_tkeywords and len(layer_tkeywords) > 0:
            tkeywords_ids = layer_tkeywords.values_list('id', flat=True)
            if hasattr(settings, 'THESAURI'):
                for el in settings.THESAURI:
                    thesaurus_name = el['name']
                    try:
                        t = Thesaurus.objects.get(identifier=thesaurus_name)
                        for tk in t.thesaurus.filter(pk__in=tkeywords_ids):
                            tkl = tk.keyword.filter(lang=lang)
                            if len(tkl) > 0:
                                tkl_ids = ",".join(
                                    map(str, tkl.values_list('id', flat=True)))
                                tkeywords_list += "," + \
                                    tkl_ids if len(
                                        tkeywords_list) > 0 else tkl_ids
                    except BaseException:
                        tb = traceback.format_exc()
                        logger.error(tb)

        tkeywords_form = TKeywordForm(
            prefix="tkeywords",
            initial={'tkeywords': tkeywords_list})

    if request.method == "POST" and layer_form.is_valid() and attribute_form.is_valid(
    ) and category_form.is_valid() and tkeywords_form.is_valid():
        new_poc = layer_form.cleaned_data['poc']
        new_author = layer_form.cleaned_data['metadata_author']

        if new_poc is None:
            if poc is None:
                poc_form = ProfileForm(
                    request.POST,
                    prefix="poc",
                    instance=poc)
            else:
                poc_form = ProfileForm(request.POST, prefix="poc")
            if poc_form.is_valid():
                if len(poc_form.cleaned_data['profile']) == 0:
                    # FIXME use form.add_error in django > 1.7
                    errors = poc_form._errors.setdefault(
                        'profile', ErrorList())
                    errors.append(
                        _('You must set a point of contact for this resource'))
                    poc = None
            if poc_form.has_changed and poc_form.is_valid():
                new_poc = poc_form.save()

        if new_author is None:
            if metadata_author is None:
                author_form = ProfileForm(request.POST, prefix="author",
                                          instance=metadata_author)
            else:
                author_form = ProfileForm(request.POST, prefix="author")
            if author_form.is_valid():
                if len(author_form.cleaned_data['profile']) == 0:
                    # FIXME use form.add_error in django > 1.7
                    errors = author_form._errors.setdefault(
                        'profile', ErrorList())
                    errors.append(
                        _('You must set an author for this resource'))
                    metadata_author = None
            if author_form.has_changed and author_form.is_valid():
                new_author = author_form.save()

        new_category = TopicCategory.objects.get(
            id=category_form.cleaned_data['category_choice_field'])

        for form in attribute_form.cleaned_data:
            la = Attribute.objects.get(id=int(form['id'].id))
            la.description = form["description"]
            la.attribute_label = form["attribute_label"]
            la.visible = form["visible"]
            la.display_order = form["display_order"]
            la.save()

        if new_poc is not None or new_author is not None:
            if new_poc is not None:
                layer.poc = new_poc
            if new_author is not None:
                layer.metadata_author = new_author

        new_keywords = [x.strip() for x in layer_form.cleaned_data['keywords']]
        if new_keywords is not None:
            layer.keywords.clear()
            layer.keywords.add(*new_keywords)

        try:
            the_layer = layer_form.save()
        except BaseException:
            tb = traceback.format_exc()
            if tb:
                logger.debug(tb)
            the_layer = layer

        up_sessions = UploadSession.objects.filter(layer=the_layer.id)
        if up_sessions.count() > 0 and up_sessions[0].user != the_layer.owner:
            up_sessions.update(user=the_layer.owner)

        if new_category is not None:
            Layer.objects.filter(id=the_layer.id).update(
                category=new_category
            )

        if getattr(settings, 'SLACK_ENABLED', False):
            try:
                from geonode.contrib.slack.utils import build_slack_message_layer, send_slack_messages
                send_slack_messages(
                    build_slack_message_layer(
                        "layer_edit", the_layer))
            except BaseException:
                print "Could not send slack message."

        if not ajax:
            return HttpResponseRedirect(
                reverse(
                    'layer_detail',
                    args=(
                        layer.service_typename,
                    )))

        message = layer.alternate

        try:
            # Keywords from THESAURI management
            tkeywords_to_add = []
            tkeywords_cleaned = tkeywords_form.clean()
            if tkeywords_cleaned and len(tkeywords_cleaned) > 0:
                tkeywords_ids = []
                for i, val in enumerate(tkeywords_cleaned):
                    try:
                        cleaned_data = [value for key, value in tkeywords_cleaned[i].items(
                        ) if 'tkeywords-tkeywords' in key.lower() and 'autocomplete' not in key.lower()]
                        tkeywords_ids.extend(map(int, cleaned_data[0]))
                    except BaseException:
                        pass

                if hasattr(settings, 'THESAURI'):
                    for el in settings.THESAURI:
                        thesaurus_name = el['name']
                        try:
                            t = Thesaurus.objects.get(
                                identifier=thesaurus_name)
                            for tk in t.thesaurus.all():
                                tkl = tk.keyword.filter(pk__in=tkeywords_ids)
                                if len(tkl) > 0:
                                    tkeywords_to_add.append(tkl[0].keyword_id)
                        except BaseException:
                            tb = traceback.format_exc()
                            logger.error(tb)

            layer.tkeywords.add(*tkeywords_to_add)
        except BaseException:
            tb = traceback.format_exc()
            logger.error(tb)

        return HttpResponse(json.dumps({'message': message}))

    if poc is not None:
        layer_form.fields['poc'].initial = poc.id
        poc_form = ProfileForm(prefix="poc")
        poc_form.hidden = True
    else:
        poc_form = ProfileForm(prefix="poc")
        poc_form.hidden = False

    if metadata_author is not None:
        layer_form.fields['metadata_author'].initial = metadata_author.id
        author_form = ProfileForm(prefix="author")
        author_form.hidden = True
    else:
        author_form = ProfileForm(prefix="author")
        author_form.hidden = False

    if 'access_token' in request.session:
        access_token = request.session['access_token']
    else:
        u = uuid.uuid1()
        access_token = u.hex

    viewer = json.dumps(map_obj.viewer_json(
        request.user, access_token, * (NON_WMS_BASE_LAYERS + [maplayer])))

    metadataxsl = False
    if "geonode.contrib.metadataxsl" in settings.INSTALLED_APPS:
        metadataxsl = True

    metadata_author_groups = []
    if request.user.is_superuser:
        metadata_author_groups = GroupProfile.objects.all()
    else:
<<<<<<< HEAD
        metadata_author_groups = metadata_author.group_list_all()
    print(metadata_author_groups)
=======
        metadata_author_groups = chain(
            metadata_author.group_list_all(),
            GroupProfile.objects.exclude(access="private"))

>>>>>>> eea06403
    return render_to_response(template, RequestContext(request, {
        "resource": layer,
        "layer": layer,
        "layer_form": layer_form,
        "poc_form": poc_form,
        "author_form": author_form,
        "attribute_form": attribute_form,
        "category_form": category_form,
        "tkeywords_form": tkeywords_form,
        "viewer": viewer,
        "preview": getattr(settings, 'LAYER_PREVIEW_LIBRARY', 'leaflet'),
        "crs": getattr(settings, 'DEFAULT_MAP_CRS', 'EPSG:900913'),
        "metadataxsl": metadataxsl,
<<<<<<< HEAD
        "freetext_readonly": getattr(settings, 'FREETEXT_KEYWORDS_READONLY', False),
        "metadata_author_groups": metadata_author_groups,
=======
        "freetext_readonly": getattr(
            settings,
            'FREETEXT_KEYWORDS_READONLY',
            False),
        "metadata_author_groups": metadata_author_groups,
        "GROUP_MANDATORY_RESOURCES":
            getattr(settings, 'GROUP_MANDATORY_RESOURCES', False),
>>>>>>> eea06403
    }))


@login_required
def layer_metadata_advanced(request, layername):
    return layer_metadata(
        request,
        layername,
        template='layers/layer_metadata_advanced.html')


@login_required
def layer_change_poc(request, ids, template='layers/layer_change_poc.html'):
    layers = Layer.objects.filter(id__in=ids.split('_'))
    if request.method == 'POST':
        form = PocForm(request.POST)
        if form.is_valid():
            for layer in layers:
                layer.poc = form.cleaned_data['contact']
                layer.save()
            # Process the data in form.cleaned_data
            # ...
            # Redirect after POST
            return HttpResponseRedirect('/admin/maps/layer')
    else:
        form = PocForm()  # An unbound form
    return render_to_response(
        template, RequestContext(
            request, {
                'layers': layers, 'form': form}))


@login_required
def layer_replace(request, layername, template='layers/layer_replace.html'):
    layer = _resolve_layer(
        request,
        layername,
        'base.change_resourcebase',
        _PERMISSION_MSG_MODIFY)

    if request.method == 'GET':
        ctx = {
            'charsets': CHARSETS,
            'layer': layer,
            'is_featuretype': layer.is_vector(),
            'is_layer': True,
        }
        return render_to_response(template,
                                  RequestContext(request, ctx))
    elif request.method == 'POST':

        form = NewLayerUploadForm(request.POST, request.FILES)
        tempdir = None
        out = {}

        if form.is_valid():
            try:
                tempdir, base_file = form.write_files()
                if layer.is_vector() and is_raster(base_file):
                    out['success'] = False
                    out['errors'] = _(
                        "You are attempting to replace a vector layer with a raster.")
                elif (not layer.is_vector()) and is_vector(base_file):
                    out['success'] = False
                    out['errors'] = _(
                        "You are attempting to replace a raster layer with a vector.")
                else:
<<<<<<< HEAD
                    if check_ogc_backend(geoserver.BACKEND_PACKAGE):
                        # delete geoserver's store before upload
                        cat = gs_catalog
                        cascading_delete(cat, layer.typename)
                        out['ogc_backend'] = geoserver.BACKEND_PACKAGE
                    elif check_ogc_backend(qgis_server.BACKEND_PACKAGE):
                        try:
                            qgis_layer = QGISServerLayer.objects.get(
                                layer=layer)
                            qgis_layer.delete()
                        except QGISServerLayer.DoesNotExist:
                            pass
                        out['ogc_backend'] = qgis_server.BACKEND_PACKAGE

=======
                    # delete geoserver's store before upload
                    cat = gs_catalog
                    cascading_delete(cat, layer.alternate)
>>>>>>> eea06403
                    saved_layer = file_upload(
                        base_file,
                        name=layer.name,
                        user=request.user,
                        overwrite=True,
                        charset=form.cleaned_data["charset"],
                    )
                    out['success'] = True
                    out['url'] = reverse(
                        'layer_detail', args=[
                            saved_layer.service_typename])
            except Exception as e:
                out['success'] = False
                out['errors'] = str(e)
            finally:
                if tempdir is not None:
                    shutil.rmtree(tempdir)
        else:
            errormsgs = []
            for e in form.errors.values():
                errormsgs.append([escape(v) for v in e])

            out['errors'] = form.errors
            out['errormsgs'] = errormsgs

        if out['success']:
            status_code = 200
        else:
            status_code = 400
        return HttpResponse(
            json.dumps(out),
            content_type='application/json',
            status=status_code)


@login_required
def layer_remove(request, layername, template='layers/layer_remove.html'):
    layer = _resolve_layer(
        request,
        layername,
        'base.delete_resourcebase',
        _PERMISSION_MSG_DELETE)

    if (request.method == 'GET'):
        return render_to_response(template, RequestContext(request, {
            "layer": layer
        }))
    if (request.method == 'POST'):
        try:
            with transaction.atomic():
                delete_layer.delay(object_id=layer.id)
        except Exception as e:
            traceback.print_exc()
            message = '{0}: {1}.'.format(
                _('Unable to delete layer'), layer.alternate)

            if 'referenced by layer group' in getattr(e, 'message', ''):
                message = _(
                    'This layer is a member of a layer group, you must remove the layer from the group '
                    'before deleting.')

            messages.error(request, message)
            return render_to_response(
                template, RequestContext(
                    request, {
                        "layer": layer}))
        return HttpResponseRedirect(reverse("layer_browse"))
    else:
        return HttpResponse("Not allowed", status=403)


@login_required
def layer_granule_remove(
        request,
        granule_id,
        layername,
        template='layers/layer_granule_remove.html'):
    layer = _resolve_layer(
        request,
        layername,
        'base.delete_resourcebase',
        _PERMISSION_MSG_DELETE)

    if (request.method == 'GET'):
        return render_to_response(template, RequestContext(request, {
            "granule_id": granule_id,
            "layer": layer
        }))
    if (request.method == 'POST'):
        try:
            cat = gs_catalog
            cat._cache.clear()
            store = cat.get_store(layer.name)
            coverages = cat.mosaic_coverages(store)
            cat.mosaic_delete_granule(
                coverages['coverages']['coverage'][0]['name'], store, granule_id)
        except Exception as e:
            traceback.print_exc()
            message = '{0}: {1}.'.format(
                _('Unable to delete layer'), layer.alternate)

            if 'referenced by layer group' in getattr(e, 'message', ''):
                message = _(
                    'This layer is a member of a layer group, you must remove the layer from the group '
                    'before deleting.')

            messages.error(request, message)
            return render_to_response(
                template, RequestContext(
                    request, {
                        "layer": layer}))
        return HttpResponseRedirect(
            reverse(
                'layer_detail', args=(
                    layer.service_typename,)))
    else:
        return HttpResponse("Not allowed", status=403)


def layer_thumbnail(request, layername):
    if request.method == 'POST':
        layer_obj = _resolve_layer(request, layername)

        try:
            try:
                preview = json.loads(request.body).get('preview', None)
            except:
                preview = None

            if preview and preview == 'react':
                format, image = json.loads(
                    request.body)['image'].split(';base64,')
                image = base64.b64decode(image)
            else:
                image = _render_thumbnail(request.body)

            if not image:
                return
            filename = "layer-%s-thumb.png" % layer_obj.uuid
            layer_obj.save_thumbnail(filename, image)

            return HttpResponse('Thumbnail saved')
        except BaseException:
            return HttpResponse(
                content='error saving thumbnail',
                status=500,
                content_type='text/plain'
            )


def get_layer(request, layername):
    """Get Layer object as JSON"""

    # Function to treat Decimal in json.dumps.
    # http://stackoverflow.com/a/16957370/1198772
    def decimal_default(obj):
        if isinstance(obj, decimal.Decimal):
            return float(obj)
        raise TypeError

    logger.debug('Call get layer')
    if request.method == 'GET':
        layer_obj = _resolve_layer(request, layername)
        logger.debug(layername)
        response = {
            'typename': layername,
            'name': layer_obj.name,
            'title': layer_obj.title,
            'url': layer_obj.get_tiles_url(),
            'bbox_string': layer_obj.bbox_string,
            'bbox_x0': layer_obj.bbox_x0,
            'bbox_x1': layer_obj.bbox_x1,
            'bbox_y0': layer_obj.bbox_y0,
            'bbox_y1': layer_obj.bbox_y1,
        }
        return HttpResponse(json.dumps(
            response,
            ensure_ascii=False,
            default=decimal_default
        ),
            content_type='application/javascript')


def layer_metadata_detail(
        request,
        layername,
        template='layers/layer_metadata_detail.html'):
    layer = _resolve_layer(
        request,
        layername,
        'view_resourcebase',
        _PERMISSION_MSG_METADATA)
    return render_to_response(template, RequestContext(request, {
        "resource": layer,
        'SITEURL': settings.SITEURL[:-1]
    }))


def layer_metadata_upload(
        request,
        layername,
        template='layers/layer_metadata_upload.html'):
    layer = _resolve_layer(
        request,
        layername,
        'view_resourcebase',
        _PERMISSION_MSG_METADATA)
    return render_to_response(template, RequestContext(request, {
        "resource": layer,
        "layer": layer,
        'SITEURL': settings.SITEURL[:-1]
    }))


def layer_sld_upload(
        request,
        layername,
        template='layers/layer_style_upload.html'):
    layer = _resolve_layer(
        request,
        layername,
        'base.change_resourcebase',
        _PERMISSION_MSG_METADATA)
    return render_to_response(template, RequestContext(request, {
        "resource": layer,
        "layer": layer,
        'SITEURL': settings.SITEURL[:-1]
    }))


@login_required
def layer_batch_metadata(request, ids):
    return batch_modify(request, ids, 'Layer')<|MERGE_RESOLUTION|>--- conflicted
+++ resolved
@@ -26,15 +26,12 @@
 import traceback
 import uuid
 import decimal
-<<<<<<< HEAD
 
 import re
 
 from django.contrib.gis.geos import GEOSGeometry
 from django.template.response import TemplateResponse
-=======
 from lxml import etree
->>>>>>> eea06403
 from requests import Request
 from itertools import chain
 
@@ -63,7 +60,7 @@
 
 from geonode.tasks.deletion import delete_layer
 from geonode.services.models import Service
-from geonode.layers.forms import LayerForm, NewLayerUploadForm, LayerAttributeForm
+from geonode.layers.forms import LayerForm, LayerUploadForm, NewLayerUploadForm, LayerAttributeForm
 from geonode.base.forms import CategoryForm, TKeywordForm
 from geonode.layers.models import Layer, Attribute, UploadSession
 from geonode.base.enumerations import CHARSETS
@@ -259,9 +256,6 @@
                 out['url'] = reverse(
                     'layer_detail', args=[
                         saved_layer.service_typename])
-<<<<<<< HEAD
-                out['ogc_backend'] = settings.OGC_SERVER['default']['BACKEND']
-=======
                 if hasattr(saved_layer, 'bbox_string'):
                     out['bbox'] = saved_layer.bbox_string
                 if hasattr(saved_layer, 'srid'):
@@ -269,7 +263,7 @@
                         'type': 'name',
                         'properties': saved_layer.srid
                     }
->>>>>>> eea06403
+                out['ogc_backend'] = settings.OGC_SERVER['default']['BACKEND']
                 upload_session = saved_layer.upload_session
                 if upload_session:
                     upload_session.processed = True
@@ -789,15 +783,10 @@
     if request.user.is_superuser:
         metadata_author_groups = GroupProfile.objects.all()
     else:
-<<<<<<< HEAD
-        metadata_author_groups = metadata_author.group_list_all()
-    print(metadata_author_groups)
-=======
         metadata_author_groups = chain(
             metadata_author.group_list_all(),
             GroupProfile.objects.exclude(access="private"))
 
->>>>>>> eea06403
     return render_to_response(template, RequestContext(request, {
         "resource": layer,
         "layer": layer,
@@ -811,10 +800,6 @@
         "preview": getattr(settings, 'LAYER_PREVIEW_LIBRARY', 'leaflet'),
         "crs": getattr(settings, 'DEFAULT_MAP_CRS', 'EPSG:900913'),
         "metadataxsl": metadataxsl,
-<<<<<<< HEAD
-        "freetext_readonly": getattr(settings, 'FREETEXT_KEYWORDS_READONLY', False),
-        "metadata_author_groups": metadata_author_groups,
-=======
         "freetext_readonly": getattr(
             settings,
             'FREETEXT_KEYWORDS_READONLY',
@@ -822,7 +807,6 @@
         "metadata_author_groups": metadata_author_groups,
         "GROUP_MANDATORY_RESOURCES":
             getattr(settings, 'GROUP_MANDATORY_RESOURCES', False),
->>>>>>> eea06403
     }))
 
 
@@ -874,7 +858,7 @@
                                   RequestContext(request, ctx))
     elif request.method == 'POST':
 
-        form = NewLayerUploadForm(request.POST, request.FILES)
+        form = LayerUploadForm(request.POST, request.FILES)
         tempdir = None
         out = {}
 
@@ -890,7 +874,6 @@
                     out['errors'] = _(
                         "You are attempting to replace a raster layer with a vector.")
                 else:
-<<<<<<< HEAD
                     if check_ogc_backend(geoserver.BACKEND_PACKAGE):
                         # delete geoserver's store before upload
                         cat = gs_catalog
@@ -905,11 +888,6 @@
                             pass
                         out['ogc_backend'] = qgis_server.BACKEND_PACKAGE
 
-=======
-                    # delete geoserver's store before upload
-                    cat = gs_catalog
-                    cascading_delete(cat, layer.alternate)
->>>>>>> eea06403
                     saved_layer = file_upload(
                         base_file,
                         name=layer.name,
