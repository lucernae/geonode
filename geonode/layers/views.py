# -*- coding: utf-8 -*-
#########################################################################
#
# Copyright (C) 2016 OSGeo
#
# This program is free software: you can redistribute it and/or modify
# it under the terms of the GNU General Public License as published by
# the Free Software Foundation, either version 3 of the License, or
# (at your option) any later version.
#
# This program is distributed in the hope that it will be useful,
# but WITHOUT ANY WARRANTY; without even the implied warranty of
# MERCHANTABILITY or FITNESS FOR A PARTICULAR PURPOSE. See the
# GNU General Public License for more details.
#
# You should have received a copy of the GNU General Public License
# along with this program. If not, see <http://www.gnu.org/licenses/>.
#
#########################################################################

import os
import sys
import logging
import shutil
import base64
import traceback
import uuid
import decimal

import re

from django.contrib.gis.geos import GEOSGeometry
from django.template.response import TemplateResponse
from lxml import etree
from requests import Request
from itertools import chain
from six import string_types
from owslib.wfs import WebFeatureService
from owslib.feature.schema import get_schema

from guardian.shortcuts import get_perms
from django.contrib import messages
from django.contrib.auth.decorators import login_required
from django.contrib.auth import get_user_model
from django.core.urlresolvers import reverse
from django.http import HttpResponse, HttpResponseRedirect
from django.shortcuts import render_to_response
from django.conf import settings
from django.template import RequestContext
from django.utils.translation import ugettext as _

from geonode import geoserver, qgis_server

try:
    import json
except ImportError:
    from django.utils import simplejson as json
from django.utils.html import escape
from django.template.defaultfilters import slugify
from django.forms.models import inlineformset_factory
from django.db import transaction
from django.db.models import F
from django.forms.utils import ErrorList

from geonode.tasks.deletion import delete_layer
from geonode.services.models import Service
from geonode.layers.forms import LayerForm, LayerUploadForm, NewLayerUploadForm, LayerAttributeForm
from geonode.base.forms import CategoryForm, TKeywordForm
from geonode.layers.models import Layer, Attribute, UploadSession
from geonode.base.enumerations import CHARSETS
from geonode.base.models import TopicCategory
from geonode.groups.models import GroupProfile

from geonode.utils import default_map_config, check_ogc_backend
from geonode.utils import GXPLayer
from geonode.utils import GXPMap
from geonode.layers.utils import file_upload, is_raster, is_vector
from geonode.utils import resolve_object, llbbox_to_mercator
from geonode.people.forms import ProfileForm, PocForm
from geonode.security.views import _perms_info_json
from geonode.documents.models import get_related_documents
from geonode.utils import build_social_links
from geonode.geoserver.helpers import cascading_delete, gs_catalog
from geonode.geoserver.helpers import ogc_server_settings, save_style
from geonode.base.views import batch_modify
from geonode.base.models import Thesaurus
from geonode.maps.models import Map

if 'geonode.geoserver' in settings.INSTALLED_APPS:
    from geonode.geoserver.helpers import _render_thumbnail
if check_ogc_backend(qgis_server.BACKEND_PACKAGE):
    from geonode.qgis_server.models import QGISServerLayer
CONTEXT_LOG_FILE = ogc_server_settings.LOG_FILE

logger = logging.getLogger("geonode.layers.views")

DEFAULT_SEARCH_BATCH_SIZE = 10
MAX_SEARCH_BATCH_SIZE = 25
GENERIC_UPLOAD_ERROR = _("There was an error while attempting to upload your data. \
Please try again, or contact and administrator if the problem continues.")

METADATA_UPLOADED_PRESERVE_ERROR = _("Note: this layer's orginal metadata was \
populated and preserved by importing a metadata XML file. This metadata cannot be edited.")

_PERMISSION_MSG_DELETE = _("You are not permitted to delete this layer")
_PERMISSION_MSG_GENERIC = _('You do not have permissions for this layer.')
_PERMISSION_MSG_MODIFY = _("You are not permitted to modify this layer")
_PERMISSION_MSG_METADATA = _(
    "You are not permitted to modify this layer's metadata")
_PERMISSION_MSG_VIEW = _("You are not permitted to view this layer")


def log_snippet(log_file):
    if not os.path.isfile(log_file):
        return "No log file at %s" % log_file

    with open(log_file, "r") as f:
        f.seek(0, 2)  # Seek @ EOF
        fsize = f.tell()  # Get Size
        f.seek(max(fsize - 10024, 0), 0)  # Set pos @ last n chars
        return f.read()


def _resolve_layer(request, alternate, permission='base.view_resourcebase',
                   msg=_PERMISSION_MSG_GENERIC, **kwargs):
    """
    Resolve the layer by the provided typename (which may include service name) and check the optional permission.
    """
    service_typename = alternate.split(":", 1)

    if Service.objects.filter(name=service_typename[0]).exists():
        service = Service.objects.filter(name=service_typename[0])
        return resolve_object(
            request,
            Layer,
            {
                'alternate': service_typename[1] if service[0].method != "C" else alternate},
            permission=permission,
            permission_msg=msg,
            **kwargs)
    else:
        return resolve_object(request,
                              Layer,
                              {'alternate': alternate},
                              permission=permission,
                              permission_msg=msg,
                              **kwargs)


# Basic Layer Views #


@login_required
def layer_upload(request, template='upload/layer_upload.html'):
    if request.method == 'GET':
        mosaics = Layer.objects.filter(is_mosaic=True).order_by('name')
        ctx = {
            'mosaics': mosaics,
            'charsets': CHARSETS,
            'is_layer': True,
        }
        return render_to_response(template, RequestContext(request, ctx))
    elif request.method == 'POST':
        form = NewLayerUploadForm(request.POST, request.FILES)
        tempdir = None
        errormsgs = []
        out = {'success': False}
        if form.is_valid():
            title = form.cleaned_data["layer_title"]
            # Replace dots in filename - GeoServer REST API upload bug
            # and avoid any other invalid characters.
            # Use the title if possible, otherwise default to the filename
            if title is not None and len(title) > 0:
                name_base = title
            else:
                name_base, __ = os.path.splitext(
                    form.cleaned_data["base_file"].name)
            name = slugify(name_base.replace(".", "_"))
            try:
                # Moved this inside the try/except block because it can raise
                # exceptions when unicode characters are present.
                # This should be followed up in upstream Django.
                tempdir, base_file = form.write_files()
                if not form.cleaned_data["style_upload_form"]:
                    saved_layer = file_upload(
                        base_file,
                        name=name,
                        user=request.user,
                        overwrite=False,
                        charset=form.cleaned_data["charset"],
                        abstract=form.cleaned_data["abstract"],
                        title=form.cleaned_data["layer_title"],
                        metadata_uploaded_preserve=form.cleaned_data[
                            "metadata_uploaded_preserve"],
                        metadata_upload_form=form.cleaned_data["metadata_upload_form"])
                else:
                    saved_layer = Layer.objects.get(alternate=title)
                    if not saved_layer:
                        msg = 'Failed to process.  Could not find matching layer.'
                        raise Exception(msg)
                    sld = open(base_file).read()

                    try:
                        dom = etree.XML(sld)
                    except Exception:
                        raise Exception(
                            "The uploaded SLD file is not valid XML")

                    el = dom.findall(
                        "{http://www.opengis.net/sld}NamedLayer/{http://www.opengis.net/sld}Name")
                    if len(el) == 0:
                        raise Exception(
                            "Please provide a name, unable to extract one from the SLD.")

                    match = None
                    styles = list(saved_layer.styles.all()) + [
                        saved_layer.default_style]
                    for style in styles:
                        if style and style.name == saved_layer.name:
                            match = style
                            break
                    if match is None:
                        cat = gs_catalog
                        try:
                            cat.create_style(saved_layer.name, sld)
                        except Exception as e:
                            logger.exception(e)
                        style = cat.get_style(saved_layer.name)
                        layer = cat.get_layer(title)
                        if layer and style:
                            layer.default_style = style
                            cat.save(layer)
                            saved_layer.default_style = save_style(style)
                    else:
                        cat = gs_catalog
                        style = cat.get_style(saved_layer.name)
                        style.update_body(sld)
            except Exception as e:
                exception_type, error, tb = sys.exc_info()
                logger.exception(e)
                out['success'] = False
                out['errors'] = str(error)
                # Assign the error message to the latest UploadSession from
                # that user.
                latest_uploads = UploadSession.objects.filter(
                    user=request.user).order_by('-date')
                if latest_uploads.count() > 0:
                    upload_session = latest_uploads[0]
                    upload_session.error = str(error)
                    upload_session.traceback = traceback.format_exc(tb)
                    upload_session.context = log_snippet(CONTEXT_LOG_FILE)
                    upload_session.save()
                    out['traceback'] = upload_session.traceback
                    out['context'] = upload_session.context
                    out['upload_session'] = upload_session.id
            else:
                out['success'] = True
                if hasattr(saved_layer, 'info'):
                    out['info'] = saved_layer.info
                out['url'] = reverse(
                    'layer_detail', args=[
                        saved_layer.service_typename])
                if hasattr(saved_layer, 'bbox_string'):
                    out['bbox'] = saved_layer.bbox_string
                if hasattr(saved_layer, 'srid'):
                    out['crs'] = {
                        'type': 'name',
                        'properties': saved_layer.srid
                    }
                out['ogc_backend'] = settings.OGC_SERVER['default']['BACKEND']
                upload_session = saved_layer.upload_session
                if upload_session:
                    upload_session.processed = True
                    upload_session.save()
                permissions = form.cleaned_data["permissions"]
                if permissions is not None and len(permissions.keys()) > 0:
                    saved_layer.set_permissions(permissions)
                saved_layer.handle_moderated_uploads()
            finally:
                if tempdir is not None:
                    shutil.rmtree(tempdir)
        else:
            for e in form.errors.values():
                errormsgs.extend([escape(v) for v in e])
            out['errors'] = form.errors
            out['errormsgs'] = errormsgs
        if out['success']:
            status_code = 200
        else:
            status_code = 400
        return HttpResponse(
            json.dumps(out),
            content_type='application/json',
            status=status_code)


def layer_detail(request, layername, template='layers/layer_detail.html'):
    layer = _resolve_layer(
        request,
        layername,
        'base.view_resourcebase',
        _PERMISSION_MSG_VIEW)

    # assert False, str(layer_bbox)
    config = layer.attribute_config()

    # Add required parameters for GXP lazy-loading
    layer_bbox = layer.bbox
    bbox = [float(coord) for coord in list(layer_bbox[0:4])]
    config["srs"] = getattr(settings, 'DEFAULT_MAP_CRS', 'EPSG:900913')
    config["bbox"] = bbox if config["srs"] != 'EPSG:900913' \
        else llbbox_to_mercator([float(coord) for coord in bbox])
    config["title"] = layer.title
    config["queryable"] = True

    if layer.storeType == "remoteStore":
        service = layer.service
        source_params = {
            "ptype": service.ptype,
            "remote": True,
            "url": service.base_url,
            "name": service.name}
        maplayer = GXPLayer(
            name=layer.alternate,
            ows_url=layer.ows_url,
            layer_params=json.dumps(config),
            source_params=json.dumps(source_params))
    else:
        maplayer = GXPLayer(
            name=layer.alternate,
            ows_url=layer.ows_url,
            layer_params=json.dumps(config))

    # Update count for popularity ranking,
    # but do not includes admins or resource owners
    layer.view_count_up(request.user)

    # center/zoom don't matter; the viewer will center on the layer bounds
    map_obj = GXPMap(
        projection=getattr(
            settings,
            'DEFAULT_MAP_CRS',
            'EPSG:900913'))

    NON_WMS_BASE_LAYERS = [
        la for la in default_map_config(request)[1] if la.ows_url is None]

    metadata = layer.link_set.metadata().filter(
        name__in=settings.DOWNLOAD_FORMATS_METADATA)

    granules = None
    all_granules = None
    filter = None
    if layer.is_mosaic:
        try:
            cat = gs_catalog
            cat._cache.clear()
            store = cat.get_store(layer.name)
            coverages = cat.mosaic_coverages(store)

            filter = None
            try:
                if request.GET["filter"]:
                    filter = request.GET["filter"]
            except BaseException:
                pass

            offset = 10 * (request.page - 1)
            granules = cat.mosaic_granules(
                coverages['coverages']['coverage'][0]['name'],
                store,
                limit=10,
                offset=offset,
                filter=filter)
            all_granules = cat.mosaic_granules(
                coverages['coverages']['coverage'][0]['name'], store, filter=filter)
        except BaseException:
            granules = {"features": []}
            all_granules = {"features": []}

    context_dict = {
        "resource": layer,
        'perms_list': get_perms(request.user, layer.get_self_resource()),
        "permissions_json": _perms_info_json(layer),
        "documents": get_related_documents(layer),
        "metadata": metadata,
        "is_layer": True,
        "wps_enabled": settings.OGC_SERVER['default']['WPS_ENABLED'],
        "granules": granules,
        "all_granules": all_granules,
        "filter": filter,
    }

    if 'access_token' in request.session:
        access_token = request.session['access_token']
    else:
        u = uuid.uuid1()
        access_token = u.hex

    context_dict["viewer"] = json.dumps(map_obj.viewer_json(
        request.user, access_token, * (NON_WMS_BASE_LAYERS + [maplayer])))
    context_dict["preview"] = getattr(
        settings,
        'LAYER_PREVIEW_LIBRARY',
        'leaflet')
    context_dict["crs"] = getattr(
        settings,
        'DEFAULT_MAP_CRS',
        'EPSG:900913')

    # provide bbox in EPSG:4326 for leaflet
    if context_dict["preview"] == 'leaflet':
        srid, wkt = layer.geographic_bounding_box.split(';')
        srid = re.findall(r'\d+', srid)
        geom = GEOSGeometry(wkt, srid=int(srid[0]))
        geom.transform(4326)
        context_dict["layer_bbox"] = ','.join([str(c) for c in geom.extent])

    if layer.storeType == 'dataStore':
        links = layer.link_set.download().filter(
            name__in=settings.DOWNLOAD_FORMATS_VECTOR)
    else:
        links = layer.link_set.download().filter(
            name__in=settings.DOWNLOAD_FORMATS_RASTER)
    links_view = [item for idx, item in enumerate(links) if
                  item.url and 'wms' in item.url or 'gwc' in item.url]
    links_download = [item for idx, item in enumerate(
        links) if item.url and 'wms' not in item.url and 'gwc' not in item.url]
    for item in links_view:
        if item.url and access_token and 'access_token' not in item.url:
            params = {'access_token': access_token}
            item.url = Request('GET', item.url, params=params).prepare().url
    for item in links_download:
        if item.url and access_token and 'access_token' not in item.url:
            params = {'access_token': access_token}
            item.url = Request('GET', item.url, params=params).prepare().url

    if request.user.has_perm('view_resourcebase', layer.get_self_resource()):
        context_dict["links"] = links_view
    if request.user.has_perm(
        'download_resourcebase',
            layer.get_self_resource()):
        if layer.storeType == 'dataStore':
            links = layer.link_set.download().filter(
                name__in=settings.DOWNLOAD_FORMATS_VECTOR)
        else:
            links = layer.link_set.download().filter(
                name__in=settings.DOWNLOAD_FORMATS_RASTER)
        context_dict["links_download"] = links_download

    if settings.SOCIAL_ORIGINS:
        context_dict["social_links"] = build_social_links(request, layer)
<<<<<<< HEAD

    return TemplateResponse(
        request, template, RequestContext(request, context_dict))
=======
    layers_names = layer.alternate
    try:
        if 'geonode' in layers_names:
            workspace, name = layers_names.split(':', 1)
        else:
            name = layers_names
    except:
        print "Can not identify workspace type and layername"

    context_dict["layer_name"] = json.dumps(layers_names)

    try:
        # get type of layer (raster or vector)
        if layer.storeType == 'coverageStore':
            context_dict["layer_type"] = "raster"
        elif layer.storeType == 'dataStore':
            context_dict["layer_type"] = "vector"

            location = "{location}{service}".format(** {
                'location': settings.OGC_SERVER['default']['LOCATION'],
                'service': 'wms',
            })
            # get schema for specific layer
            username = settings.OGC_SERVER['default']['USER']
            password = settings.OGC_SERVER['default']['PASSWORD']
            schema = get_schema(location, name, username=username, password=password)

            # get the name of the column which holds the geometry
            if 'the_geom' in schema['properties']:
                schema['properties'].pop('the_geom', None)
            elif 'geom' in schema['properties']:
                schema['properties'].pop("geom", None)

            # filter the schema dict based on the values of layers_attributes
            layer_attributes_schema = []
            for key in schema['properties'].keys():
                    layer_attributes_schema.append(key)

            filtered_attributes = layer_attributes_schema
            context_dict["schema"] = schema
            context_dict["filtered_attributes"] = filtered_attributes

    except:
        print "Possible error with OWSLib. Turning all available properties to string"

    # maps owned by user needed to fill the "add to existing map section" in template
    if request.user.is_authenticated():
        context_dict["maps"] = Map.objects.filter(owner=request.user)
    return render_to_response(template, RequestContext(request, context_dict))
>>>>>>> fa416fd7


# Loads the data using the OWS lib when the "Do you want to filter it" button is clicked.
def load_layer_data(request, template='layers/layer_detail.html'):
    context_dict = {}
    data_dict = json.loads(request.POST.get('json_data'))
    layername = data_dict['layer_name']
    filtered_attributes = data_dict['filtered_attributes']
    workspace, name = layername.split(':')
    location = "{location}{service}".format(** {
        'location': settings.OGC_SERVER['default']['LOCATION'],
        'service': 'wms',
    })

    try:
        username = settings.OGC_SERVER['default']['USER']
        password = settings.OGC_SERVER['default']['PASSWORD']
        wfs = WebFeatureService(location, version='1.1.0', username=username, password=password)
        response = wfs.getfeature(typename=name, propertyname=filtered_attributes, outputFormat='application/json')
        x = response.read()
        x = json.loads(x)
        features_response = json.dumps(x)
        decoded = json.loads(features_response)
        decoded_features = decoded['features']
        properties = {}
        for key in decoded_features[0]['properties']:
            properties[key] = []

        # loop the dictionary based on the values on the list and add the properties
        # in the dictionary (if doesn't exist) together with the value
        for i in range(len(decoded_features)):

            for key, value in decoded_features[i]['properties'].iteritems():
                if value != '' and isinstance(value, (string_types, int, float)):
                    properties[key].append(value)

        for key in properties:
            properties[key] = list(set(properties[key]))
            properties[key].sort()

        context_dict["feature_properties"] = properties
    except:
        print "Possible error with OWSLib."
    return HttpResponse(json.dumps(context_dict), content_type="application/json")


def layer_feature_catalogue(
        request,
        layername,
        template='../../catalogue/templates/catalogue/feature_catalogue.xml'):
    layer = _resolve_layer(request, layername)
    if layer.storeType != 'dataStore':
        out = {
            'success': False,
            'errors': 'layer is not a feature type'
        }
        return HttpResponse(
            json.dumps(out),
            content_type='application/json',
            status=400)

    attributes = []

    for attrset in layer.attribute_set.order_by('display_order'):
        attr = {
            'name': attrset.attribute,
            'type': attrset.attribute_type
        }
        attributes.append(attr)

    context_dict = {
        'layer': layer,
        'attributes': attributes,
        'metadata': settings.PYCSW['CONFIGURATION']['metadata:main']
    }
    return render_to_response(
        template,
        context_dict,
        content_type='application/xml')


@login_required
def layer_metadata(
        request,
        layername,
        template='layers/layer_metadata.html',
        ajax=True):
    layer = _resolve_layer(
        request,
        layername,
        'base.change_resourcebase_metadata',
        _PERMISSION_MSG_METADATA)
    layer_attribute_set = inlineformset_factory(
        Layer,
        Attribute,
        extra=0,
        form=LayerAttributeForm,
    )
    topic_category = layer.category

    poc = layer.poc
    metadata_author = layer.metadata_author

    # assert False, str(layer_bbox)
    config = layer.attribute_config()

    # Add required parameters for GXP lazy-loading
    layer_bbox = layer.bbox
    bbox = [float(coord) for coord in list(layer_bbox[0:4])]
    config["srs"] = getattr(settings, 'DEFAULT_MAP_CRS', 'EPSG:900913')
    config["bbox"] = bbox if config["srs"] != 'EPSG:900913' \
        else llbbox_to_mercator([float(coord) for coord in bbox])
    config["title"] = layer.title
    config["queryable"] = True

    if layer.storeType == "remoteStore":
        service = layer.service
        source_params = {
            "ptype": service.ptype,
            "remote": True,
            "url": service.base_url,
            "name": service.name}
        maplayer = GXPLayer(
            name=layer.alternate,
            ows_url=layer.ows_url,
            layer_params=json.dumps(config),
            source_params=json.dumps(source_params))
    else:
        maplayer = GXPLayer(
            name=layer.alternate,
            ows_url=layer.ows_url,
            layer_params=json.dumps(config))

    # Update count for popularity ranking,
    # but do not includes admins or resource owners
    if request.user != layer.owner and not request.user.is_superuser:
        Layer.objects.filter(
            id=layer.id).update(popular_count=F('popular_count') + 1)

    # center/zoom don't matter; the viewer will center on the layer bounds
    map_obj = GXPMap(
        projection=getattr(
            settings,
            'DEFAULT_MAP_CRS',
            'EPSG:900913'))

    NON_WMS_BASE_LAYERS = [
        la for la in default_map_config(request)[1] if la.ows_url is None]

    if request.method == "POST":
        if layer.metadata_uploaded_preserve:  # layer metadata cannot be edited
            out = {
                'success': False,
                'errors': METADATA_UPLOADED_PRESERVE_ERROR
            }
            return HttpResponse(
                json.dumps(out),
                content_type='application/json',
                status=400)

        layer_form = LayerForm(request.POST, instance=layer, prefix="resource")
        attribute_form = layer_attribute_set(
            request.POST,
            instance=layer,
            prefix="layer_attribute_set",
            queryset=Attribute.objects.order_by('display_order'))
        category_form = CategoryForm(request.POST, prefix="category_choice_field", initial=int(
            request.POST["category_choice_field"]) if "category_choice_field" in request.POST else None)
        tkeywords_form = TKeywordForm(
            request.POST,
            prefix="tkeywords")

    else:
        layer_form = LayerForm(instance=layer, prefix="resource")
        attribute_form = layer_attribute_set(
            instance=layer,
            prefix="layer_attribute_set",
            queryset=Attribute.objects.order_by('display_order'))
        category_form = CategoryForm(
            prefix="category_choice_field",
            initial=topic_category.id if topic_category else None)

        # Keywords from THESAURI management
        layer_tkeywords = layer.tkeywords.all()
        tkeywords_list = ''
        lang = 'en'  # TODO: use user's language
        if layer_tkeywords and len(layer_tkeywords) > 0:
            tkeywords_ids = layer_tkeywords.values_list('id', flat=True)
            if hasattr(settings, 'THESAURI'):
                for el in settings.THESAURI:
                    thesaurus_name = el['name']
                    try:
                        t = Thesaurus.objects.get(identifier=thesaurus_name)
                        for tk in t.thesaurus.filter(pk__in=tkeywords_ids):
                            tkl = tk.keyword.filter(lang=lang)
                            if len(tkl) > 0:
                                tkl_ids = ",".join(
                                    map(str, tkl.values_list('id', flat=True)))
                                tkeywords_list += "," + \
                                    tkl_ids if len(
                                        tkeywords_list) > 0 else tkl_ids
                    except BaseException:
                        tb = traceback.format_exc()
                        logger.error(tb)

        tkeywords_form = TKeywordForm(
            prefix="tkeywords",
            initial={'tkeywords': tkeywords_list})

    if request.method == "POST" and layer_form.is_valid() and attribute_form.is_valid(
    ) and category_form.is_valid() and tkeywords_form.is_valid():
        new_poc = layer_form.cleaned_data['poc']
        new_author = layer_form.cleaned_data['metadata_author']

        if new_poc is None:
            if poc is None:
                poc_form = ProfileForm(
                    request.POST,
                    prefix="poc",
                    instance=poc)
            else:
                poc_form = ProfileForm(request.POST, prefix="poc")
            if poc_form.is_valid():
                if len(poc_form.cleaned_data['profile']) == 0:
                    # FIXME use form.add_error in django > 1.7
                    errors = poc_form._errors.setdefault(
                        'profile', ErrorList())
                    errors.append(
                        _('You must set a point of contact for this resource'))
                    poc = None
            if poc_form.has_changed and poc_form.is_valid():
                new_poc = poc_form.save()

        if new_author is None:
            if metadata_author is None:
                author_form = ProfileForm(request.POST, prefix="author",
                                          instance=metadata_author)
            else:
                author_form = ProfileForm(request.POST, prefix="author")
            if author_form.is_valid():
                if len(author_form.cleaned_data['profile']) == 0:
                    # FIXME use form.add_error in django > 1.7
                    errors = author_form._errors.setdefault(
                        'profile', ErrorList())
                    errors.append(
                        _('You must set an author for this resource'))
                    metadata_author = None
            if author_form.has_changed and author_form.is_valid():
                new_author = author_form.save()

        new_category = TopicCategory.objects.get(
            id=category_form.cleaned_data['category_choice_field'])

        for form in attribute_form.cleaned_data:
            la = Attribute.objects.get(id=int(form['id'].id))
            la.description = form["description"]
            la.attribute_label = form["attribute_label"]
            la.visible = form["visible"]
            la.display_order = form["display_order"]
            la.save()

        if new_poc is not None or new_author is not None:
            if new_poc is not None:
                layer.poc = new_poc
            if new_author is not None:
                layer.metadata_author = new_author

        new_keywords = [x.strip() for x in layer_form.cleaned_data['keywords']]
        if new_keywords is not None:
            layer.keywords.clear()
            layer.keywords.add(*new_keywords)

        try:
            the_layer = layer_form.save()
        except BaseException:
            tb = traceback.format_exc()
            if tb:
                logger.debug(tb)
            the_layer = layer

        up_sessions = UploadSession.objects.filter(layer=the_layer.id)
        if up_sessions.count() > 0 and up_sessions[0].user != the_layer.owner:
            up_sessions.update(user=the_layer.owner)

        if new_category is not None:
            Layer.objects.filter(id=the_layer.id).update(
                category=new_category
            )

        if getattr(settings, 'SLACK_ENABLED', False):
            try:
                from geonode.contrib.slack.utils import build_slack_message_layer, send_slack_messages
                send_slack_messages(
                    build_slack_message_layer(
                        "layer_edit", the_layer))
            except BaseException:
                print "Could not send slack message."

        if not ajax:
            return HttpResponseRedirect(
                reverse(
                    'layer_detail',
                    args=(
                        layer.service_typename,
                    )))

        message = layer.alternate

        try:
            # Keywords from THESAURI management
            tkeywords_to_add = []
            tkeywords_cleaned = tkeywords_form.clean()
            if tkeywords_cleaned and len(tkeywords_cleaned) > 0:
                tkeywords_ids = []
                for i, val in enumerate(tkeywords_cleaned):
                    try:
                        cleaned_data = [value for key, value in tkeywords_cleaned[i].items(
                        ) if 'tkeywords-tkeywords' in key.lower() and 'autocomplete' not in key.lower()]
                        tkeywords_ids.extend(map(int, cleaned_data[0]))
                    except BaseException:
                        pass

                if hasattr(settings, 'THESAURI'):
                    for el in settings.THESAURI:
                        thesaurus_name = el['name']
                        try:
                            t = Thesaurus.objects.get(
                                identifier=thesaurus_name)
                            for tk in t.thesaurus.all():
                                tkl = tk.keyword.filter(pk__in=tkeywords_ids)
                                if len(tkl) > 0:
                                    tkeywords_to_add.append(tkl[0].keyword_id)
                        except BaseException:
                            tb = traceback.format_exc()
                            logger.error(tb)

            layer.tkeywords.add(*tkeywords_to_add)
        except BaseException:
            tb = traceback.format_exc()
            logger.error(tb)

        return HttpResponse(json.dumps({'message': message}))

    if poc is not None:
        layer_form.fields['poc'].initial = poc.id
        poc_form = ProfileForm(prefix="poc")
        poc_form.hidden = True
    else:
        poc_form = ProfileForm(prefix="poc")
        poc_form.hidden = False

    if metadata_author is not None:
        layer_form.fields['metadata_author'].initial = metadata_author.id
        author_form = ProfileForm(prefix="author")
        author_form.hidden = True
    else:
        author_form = ProfileForm(prefix="author")
        author_form.hidden = False

    if 'access_token' in request.session:
        access_token = request.session['access_token']
    else:
        u = uuid.uuid1()
        access_token = u.hex

    viewer = json.dumps(map_obj.viewer_json(
        request.user, access_token, * (NON_WMS_BASE_LAYERS + [maplayer])))

    metadataxsl = False
    if "geonode.contrib.metadataxsl" in settings.INSTALLED_APPS:
        metadataxsl = True

    metadata_author_groups = []
    if request.user.is_superuser:
        metadata_author_groups = GroupProfile.objects.all()
    else:
        metadata_author_groups = chain(
            metadata_author.group_list_all(),
            GroupProfile.objects.exclude(access="private"))

    return render_to_response(template, RequestContext(request, {
        "resource": layer,
        "layer": layer,
        "layer_form": layer_form,
        "poc_form": poc_form,
        "author_form": author_form,
        "attribute_form": attribute_form,
        "category_form": category_form,
        "tkeywords_form": tkeywords_form,
        "viewer": viewer,
        "preview": getattr(settings, 'LAYER_PREVIEW_LIBRARY', 'leaflet'),
        "crs": getattr(settings, 'DEFAULT_MAP_CRS', 'EPSG:900913'),
        "metadataxsl": metadataxsl,
        "freetext_readonly": getattr(
            settings,
            'FREETEXT_KEYWORDS_READONLY',
            False),
        "metadata_author_groups": metadata_author_groups,
        "GROUP_MANDATORY_RESOURCES":
            getattr(settings, 'GROUP_MANDATORY_RESOURCES', False),
    }))


@login_required
def layer_metadata_advanced(request, layername):
    return layer_metadata(
        request,
        layername,
        template='layers/layer_metadata_advanced.html')


@login_required
def layer_change_poc(request, ids, template='layers/layer_change_poc.html'):
    layers = Layer.objects.filter(id__in=ids.split('_'))
    if request.method == 'POST':
        form = PocForm(request.POST)
        if form.is_valid():
            for layer in layers:
                layer.poc = form.cleaned_data['contact']
                layer.save()
            # Process the data in form.cleaned_data
            # ...
            # Redirect after POST
            return HttpResponseRedirect('/admin/maps/layer')
    else:
        form = PocForm()  # An unbound form
    return render_to_response(
        template, RequestContext(
            request, {
                'layers': layers, 'form': form}))


@login_required
def layer_replace(request, layername, template='layers/layer_replace.html'):
    layer = _resolve_layer(
        request,
        layername,
        'base.change_resourcebase',
        _PERMISSION_MSG_MODIFY)

    if request.method == 'GET':
        ctx = {
            'charsets': CHARSETS,
            'layer': layer,
            'is_featuretype': layer.is_vector(),
            'is_layer': True,
        }
        return render_to_response(template,
                                  RequestContext(request, ctx))
    elif request.method == 'POST':

        form = LayerUploadForm(request.POST, request.FILES)
        tempdir = None
        out = {}

        if form.is_valid():
            try:
                tempdir, base_file = form.write_files()
                if layer.is_vector() and is_raster(base_file):
                    out['success'] = False
                    out['errors'] = _(
                        "You are attempting to replace a vector layer with a raster.")
                elif (not layer.is_vector()) and is_vector(base_file):
                    out['success'] = False
                    out['errors'] = _(
                        "You are attempting to replace a raster layer with a vector.")
                else:
                    if check_ogc_backend(geoserver.BACKEND_PACKAGE):
                        # delete geoserver's store before upload
                        cat = gs_catalog
                        cascading_delete(cat, layer.typename)
                        out['ogc_backend'] = geoserver.BACKEND_PACKAGE
                    elif check_ogc_backend(qgis_server.BACKEND_PACKAGE):
                        try:
                            qgis_layer = QGISServerLayer.objects.get(
                                layer=layer)
                            qgis_layer.delete()
                        except QGISServerLayer.DoesNotExist:
                            pass
                        out['ogc_backend'] = qgis_server.BACKEND_PACKAGE

                    saved_layer = file_upload(
                        base_file,
                        name=layer.name,
                        user=request.user,
                        overwrite=True,
                        charset=form.cleaned_data["charset"],
                    )
                    out['success'] = True
                    out['url'] = reverse(
                        'layer_detail', args=[
                            saved_layer.service_typename])
            except Exception as e:
                logger.exception(e)
                tb = traceback.format_exc()
                out['success'] = False
                out['errors'] = str(tb)
            finally:
                if tempdir is not None:
                    shutil.rmtree(tempdir)
        else:
            errormsgs = []
            for e in form.errors.values():
                errormsgs.append([escape(v) for v in e])

            out['errors'] = form.errors
            out['errormsgs'] = errormsgs

        if out['success']:
            status_code = 200
        else:
            status_code = 400
        return HttpResponse(
            json.dumps(out),
            content_type='application/json',
            status=status_code)


@login_required
def layer_remove(request, layername, template='layers/layer_remove.html'):
    layer = _resolve_layer(
        request,
        layername,
        'base.delete_resourcebase',
        _PERMISSION_MSG_DELETE)

    if (request.method == 'GET'):
        return render_to_response(template, RequestContext(request, {
            "layer": layer
        }))
    if (request.method == 'POST'):
        try:
            with transaction.atomic():
                delete_layer.delay(object_id=layer.id)
        except Exception as e:
            traceback.print_exc()
            message = '{0}: {1}.'.format(
                _('Unable to delete layer'), layer.alternate)

            if 'referenced by layer group' in getattr(e, 'message', ''):
                message = _(
                    'This layer is a member of a layer group, you must remove the layer from the group '
                    'before deleting.')

            messages.error(request, message)
            return render_to_response(
                template, RequestContext(
                    request, {
                        "layer": layer}))
        return HttpResponseRedirect(reverse("layer_browse"))
    else:
        return HttpResponse("Not allowed", status=403)


@login_required
def layer_granule_remove(
        request,
        granule_id,
        layername,
        template='layers/layer_granule_remove.html'):
    layer = _resolve_layer(
        request,
        layername,
        'base.delete_resourcebase',
        _PERMISSION_MSG_DELETE)

    if (request.method == 'GET'):
        return render_to_response(template, RequestContext(request, {
            "granule_id": granule_id,
            "layer": layer
        }))
    if (request.method == 'POST'):
        try:
            cat = gs_catalog
            cat._cache.clear()
            store = cat.get_store(layer.name)
            coverages = cat.mosaic_coverages(store)
            cat.mosaic_delete_granule(
                coverages['coverages']['coverage'][0]['name'], store, granule_id)
        except Exception as e:
            traceback.print_exc()
            message = '{0}: {1}.'.format(
                _('Unable to delete layer'), layer.alternate)

            if 'referenced by layer group' in getattr(e, 'message', ''):
                message = _(
                    'This layer is a member of a layer group, you must remove the layer from the group '
                    'before deleting.')

            messages.error(request, message)
            return render_to_response(
                template, RequestContext(
                    request, {
                        "layer": layer}))
        return HttpResponseRedirect(
            reverse(
                'layer_detail', args=(
                    layer.service_typename,)))
    else:
        return HttpResponse("Not allowed", status=403)


def layer_thumbnail(request, layername):
    if request.method == 'POST':
        layer_obj = _resolve_layer(request, layername)

        try:
            try:
                preview = json.loads(request.body).get('preview', None)
            except:
                preview = None

            if preview and preview == 'react':
                format, image = json.loads(
                    request.body)['image'].split(';base64,')
                image = base64.b64decode(image)
            else:
                image = _render_thumbnail(request.body)

            if not image:
                return
            filename = "layer-%s-thumb.png" % layer_obj.uuid
            layer_obj.save_thumbnail(filename, image)

            return HttpResponse('Thumbnail saved')
        except BaseException:
            return HttpResponse(
                content='error saving thumbnail',
                status=500,
                content_type='text/plain'
            )


def get_layer(request, layername):
    """Get Layer object as JSON"""

    # Function to treat Decimal in json.dumps.
    # http://stackoverflow.com/a/16957370/1198772
    def decimal_default(obj):
        if isinstance(obj, decimal.Decimal):
            return float(obj)
        raise TypeError

    logger.debug('Call get layer')
    if request.method == 'GET':
        layer_obj = _resolve_layer(request, layername)
        logger.debug(layername)
        response = {
            'typename': layername,
            'name': layer_obj.name,
            'title': layer_obj.title,
            'url': layer_obj.get_tiles_url(),
            'bbox_string': layer_obj.bbox_string,
            'bbox_x0': layer_obj.bbox_x0,
            'bbox_x1': layer_obj.bbox_x1,
            'bbox_y0': layer_obj.bbox_y0,
            'bbox_y1': layer_obj.bbox_y1,
        }
        return HttpResponse(json.dumps(
            response,
            ensure_ascii=False,
            default=decimal_default
        ),
            content_type='application/javascript')


def layer_metadata_detail(
        request,
        layername,
        template='layers/layer_metadata_detail.html'):
    layer = _resolve_layer(
        request,
        layername,
        'view_resourcebase',
        _PERMISSION_MSG_METADATA)
    return render_to_response(template, RequestContext(request, {
        "resource": layer,
        'SITEURL': settings.SITEURL[:-1]
    }))


def layer_metadata_upload(
        request,
        layername,
        template='layers/layer_metadata_upload.html'):
    layer = _resolve_layer(
        request,
        layername,
        'view_resourcebase',
        _PERMISSION_MSG_METADATA)
    return render_to_response(template, RequestContext(request, {
        "resource": layer,
        "layer": layer,
        'SITEURL': settings.SITEURL[:-1]
    }))


def layer_sld_upload(
        request,
        layername,
        template='layers/layer_style_upload.html'):
    layer = _resolve_layer(
        request,
        layername,
        'base.change_resourcebase',
        _PERMISSION_MSG_METADATA)
    return render_to_response(template, RequestContext(request, {
        "resource": layer,
        "layer": layer,
        'SITEURL': settings.SITEURL[:-1]
    }))


@login_required
def layer_batch_metadata(request, ids):
    return batch_modify(request, ids, 'Layer')


def layer_view_counter(layer_id, viewer):
    l = Layer.objects.get(id=layer_id)
    u = get_user_model().objects.get(username=viewer)
    l.view_count_up(u, do_local=True)<|MERGE_RESOLUTION|>--- conflicted
+++ resolved
@@ -450,11 +450,6 @@
 
     if settings.SOCIAL_ORIGINS:
         context_dict["social_links"] = build_social_links(request, layer)
-<<<<<<< HEAD
-
-    return TemplateResponse(
-        request, template, RequestContext(request, context_dict))
-=======
     layers_names = layer.alternate
     try:
         if 'geonode' in layers_names:
@@ -503,8 +498,8 @@
     # maps owned by user needed to fill the "add to existing map section" in template
     if request.user.is_authenticated():
         context_dict["maps"] = Map.objects.filter(owner=request.user)
-    return render_to_response(template, RequestContext(request, context_dict))
->>>>>>> fa416fd7
+    return TemplateResponse(
+        request, template, RequestContext(request, context_dict))
 
 
 # Loads the data using the OWS lib when the "Do you want to filter it" button is clicked.
