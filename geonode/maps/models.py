# -*- coding: utf-8 -*-
#########################################################################
#
# Copyright (C) 2012 OpenPlans
#
# This program is free software: you can redistribute it and/or modify
# it under the terms of the GNU General Public License as published by
# the Free Software Foundation, either version 3 of the License, or
# (at your option) any later version.
#
# This program is distributed in the hope that it will be useful,
# but WITHOUT ANY WARRANTY; without even the implied warranty of
# MERCHANTABILITY or FITNESS FOR A PARTICULAR PURPOSE. See the
# GNU General Public License for more details.
#
# You should have received a copy of the GNU General Public License
# along with this program. If not, see <http://www.gnu.org/licenses/>.
#
#########################################################################

import logging
import errno
import uuid
import httplib2
from urlparse import urlparse
import urllib

from django.conf import settings
from django.db import models
from django.db.models import signals
from django.utils import simplejson as json
from django.contrib.auth.models import User, AnonymousUser
from django.contrib.contenttypes.models import ContentType
from django.utils.translation import ugettext_lazy as _
from django.core.exceptions import ObjectDoesNotExist
from django.core.urlresolvers import reverse
from django.template.defaultfilters import slugify

from geonode.layers.models import Layer
from geonode.base.models import ResourceBase
from geonode.maps.signals import map_changed_signal
from geonode.security.enumerations import AUTHENTICATED_USERS, ANONYMOUS_USERS
from geonode.utils import GXPMapBase
from geonode.utils import GXPLayerBase
from geonode.utils import layer_from_viewer_config
from geonode.utils import default_map_config

from agon_ratings.models import OverallRating

logger = logging.getLogger("geonode.maps.models")

class Map(ResourceBase, GXPMapBase):
    """
    A Map aggregates several layers together and annotates them with a viewport
    configuration.
    """

    # viewer configuration
    zoom = models.IntegerField(_('zoom'))
    # The zoom level to use when initially loading this map.  Zoom levels start
    # at 0 (most zoomed out) and each increment doubles the resolution.

    projection = models.CharField(_('projection'),max_length=32)
    # The projection used for this map.  This is stored as a string with the
    # projection's SRID.

    center_x = models.FloatField(_('center X'))
    # The x coordinate to center on when loading this map.  Its interpretation
    # depends on the projection.

    center_y = models.FloatField(_('center Y'))
    # The y coordinate to center on when loading this map.  Its interpretation
    # depends on the projection.

    last_modified = models.DateTimeField(auto_now_add=True)
    # The last time the map was modified.

    def __unicode__(self):
        return '%s by %s' % (self.title, (self.owner.username if self.owner else "<Anonymous>"))

    @property
    def center(self):
        """
        A handy shortcut for the center_x and center_y properties as a tuple
        (read only)
        """
        return (self.center_x, self.center_y)

    @property
    def layers(self):
        layers = MapLayer.objects.filter(map=self.id)
        return [layer for layer in layers]

    @property
    def local_layers(self):
        layer_names = MapLayer.objects.filter(map__id=self.id).values('name')
        return Layer.objects.filter(typename__in=layer_names) | \
               Layer.objects.filter(name__in=layer_names)

    def json(self, layer_filter):
        """
        Get a JSON representation of this map suitable for sending to geoserver
        for creating a download of all layers
        """
        map_layers = MapLayer.objects.filter(map=self.id)
        layers = []
        for map_layer in map_layers:
            if map_layer.local:
                layer =  Layer.objects.get(typename=map_layer.name)
                layers.append(layer)
            else:
                pass

        if layer_filter:
            layers = [l for l in layers if layer_filter(l)]

        # the readme text will appear in a README file in the zip
        readme = (
            "Title: %s\n" +
            "Author: %s\n"
            "Abstract: %s\n"
        ) % (self.title, "The GeoNode Team", self.abstract)

        def layer_json(lyr):
            return {
                "name": lyr.typename,
                "service": lyr.service_type,
                "serviceURL": "",
                "metadataURL": ""
            }

        map_config = {
            # the title must be provided and is used for the zip file name
            "map" : { "readme": readme, "title": self.title },
            "layers" : [layer_json(lyr) for lyr in layers]
        }

        return json.dumps(map_config)

    def update_from_viewer(self, conf):
        """
        Update this Map's details by parsing a JSON object as produced by
        a GXP Viewer.

        This method automatically persists to the database!
        """
        if isinstance(conf, basestring):
            conf = json.loads(conf)

        self.title = conf['about']['title']
        self.abstract = conf['about']['abstract']

        self.set_bounds_from_center_and_zoom(conf['map']['center'][0], conf['map']['center'][1], conf['map']['zoom'])

        self.projection = conf['map']['projection']

        if self.uuid is None or self.uuid == '':
            self.uuid = str(uuid.uuid1())

        def source_for(layer):
            return conf["sources"][layer["source"]]

        layers = [l for l in conf["map"]["layers"]]
        layer_names = set([l.typename for l in self.local_layers])

        for layer in self.layer_set.all():
            layer.delete()

        self.keywords.add(*conf['map'].get('keywords', []))

        for ordering, layer in enumerate(layers):
            self.layer_set.add(
                layer_from_viewer_config(
                    MapLayer, layer, source_for(layer), ordering
            ))

        self.save()

        if layer_names != set([l.typename for l in self.local_layers]):
            map_changed_signal.send_robust(sender=self,what_changed='layers')

    def keyword_list(self):
        keywords_qs = self.keywords.all()
        if keywords_qs:
            return [kw.name for kw in keywords_qs]
        else:
            return []

    def get_absolute_url(self):
        return reverse('geonode.maps.views.map_detail', None, [str(self.id)])


    class Meta:
        # custom permissions,
        # change and delete are standard in django
        permissions = (('view_map', 'Can view'),
                       ('change_map_permissions', "Can change permissions"), )

    # Permission Level Constants
    # LEVEL_NONE inherited
    LEVEL_READ  = 'map_readonly'
    LEVEL_WRITE = 'map_readwrite'
    LEVEL_ADMIN = 'map_admin'

    def set_default_permissions(self):
        self.set_gen_level(ANONYMOUS_USERS, self.LEVEL_READ)
        self.set_gen_level(AUTHENTICATED_USERS, self.LEVEL_READ)

        # remove specific user permissions
        current_perms = self.get_all_level_info()
        for username in current_perms['users'].keys():
            user = User.objects.get(username=username)
            self.set_user_level(user, self.LEVEL_NONE)

        # assign owner admin privs
        if self.owner:
            self.set_user_level(self.owner, self.LEVEL_ADMIN)

    def get_bbox_from_layers(self, layers):
        """
        Calculate the bbox from a given list of Layer objects
        """
        bbox = None
        for layer in layers:
            layer_bbox = layer.bbox
            if bbox is None:
                bbox = list(layer_bbox[0:4])
            else:
                bbox[0] = min(bbox[0], layer_bbox[0])
                bbox[1] = max(bbox[1], layer_bbox[1])
                bbox[2] = min(bbox[2], layer_bbox[2])
                bbox[3] = max(bbox[3], layer_bbox[3])
        
        return bbox


    def create_from_layer_list(self, user, layers, title, abstract):
        self.owner = user
        self.title = title
        self.abstract = abstract
        self.projection="EPSG:900913"
        self.zoom = 0
        self.center_x = 0
        self.center_y = 0
        map_layers = []
        bbox = None
        index = 0

        DEFAULT_MAP_CONFIG, DEFAULT_BASE_LAYERS = default_map_config()

        # Save the map in order to create an id in the database
        # used below for the maplayers.
        self.save()

        for layer in layers:
            if not isinstance(layer, Layer):
                try:
                    layer = Layer.objects.get(typename=layer)
                except ObjectDoesNotExist:
                    raise GeoNodeError('Could not find layer with name %s' % layer)

            if not user.has_perm('maps.view_layer', obj=layer):
                # invisible layer, skip inclusion or raise Exception?
                raise GeoNodeError('User %s tried to create a map with layer %s without having premissions' % (user, layer))
            MapLayer.objects.create(
                map = self,
                name = layer.typename,
                ows_url = layer.get_ows_url(),
                stack_order = index,
<<<<<<< HEAD
                visibility = True,
                transparent = False
            ))
=======
                visibility = True
            )
>>>>>>> b38020d4

            index += 1

        # Set bounding box based on all layers extents.
        bbox = self.get_bbox_from_layers(self.local_layers)

        self.set_bounds_from_bbox(bbox)

        self.set_missing_info()

        # Save again to persist the zoom and bbox changes and
        # to generate the thumbnail.
        self.save()
        

    @property
    def class_name(self):
        return self.__class__.__name__

    @property
    def is_public(self):
        """
        Returns True if anonymous (public) user can view map.
        """
        user = AnonymousUser()
        return user.has_perm('maps.view_map', obj=self)

    @property
    def layer_group(self):
        """
        Returns layer group name from local OWS for this map instance.
        """
        if 'geonode.geoserver' in settings.INSTALLED_APPS:
            from geonode.geoserver.helpers import gs_catalog
            lg_name = '%s_%d' % (slugify(self.title), self.id)
            return gs_catalog.get_layergroup(lg_name)
        else:
            return None

    def publish_layer_group(self):
        """
        Publishes local map layers as WMS layer group on local OWS.
        """
        if 'geonode.geoserver' not in settings.INSTALLED_APPS:
            from geonode.geoserver.helpers import gs_catalog
            from geoserver.layergroup import UnsavedLayerGroup as GsUnsavedLayerGroup
        else:
            raise Exception('Cannot publish layer group if geonode.geoserver is not in INSTALLED_APPS')

        # temporary permission workaround: 
        # only allow public maps to be published
        if not self.is_public:
            return 'Only public maps can be saved as layer group.'

        map_layers = MapLayer.objects.filter(map=self.id)
        
        # Local Group Layer layers and corresponding styles
        layers = []
        lg_styles = []
        for ml in map_layers:
            if ml.local:
                layer = Layer.objects.get(typename=ml.name)
                style = ml.styles or getattr(layer.default_style, 'name', '')
                layers.append(layer)
                lg_styles.append(style)
        lg_layers = [l.name for l in layers]

        # Group layer bounds and name             
        lg_bounds = [str(coord) for coord in self.bbox] 
        lg_name = '%s_%d' % (slugify(self.title), self.id)

        # Update existing or add new group layer
        lg = self.layer_group
        if lg is None:
            lg = GsUnsavedLayerGroup(gs_catalog, lg_name, lg_layers, lg_styles, lg_bounds)
        else:
            lg.layers, lg.styles, lg.bounds = lg_layers, lg_styles, lg_bounds
        gs_catalog.save(lg)
        return lg_name


class MapLayer(models.Model, GXPLayerBase):
    """
    The MapLayer model represents a layer included in a map.  This doesn't just
    identify the dataset, but also extra options such as which style to load
    and the file format to use for image tiles.
    """

    map = models.ForeignKey(Map, related_name="layer_set")
    # The map containing this layer

    stack_order = models.IntegerField(_('stack order'))
    # The z-index of this layer in the map; layers with a higher stack_order will
    # be drawn on top of others.

    format = models.CharField(_('format'), null=True, max_length=200, blank=True)
    # The mimetype of the image format to use for tiles (image/png, image/jpeg,
    # image/gif...)

    name = models.CharField(_('name'), null=True, max_length=200)
    # The name of the layer to load.

    # The interpretation of this name depends on the source of the layer (Google
    # has a fixed set of names, WMS services publish a list of available layers
    # in their capabilities documents, etc.)

    opacity = models.FloatField(_('opacity'), default=1.0)
    # The opacity with which to render this layer, on a scale from 0 to 1.

    styles = models.CharField(_('styles'), null=True,max_length=200, blank=True)
    # The name of the style to use for this layer (only useful for WMS layers.)

    transparent = models.BooleanField(_('transparent'))
    # A boolean value, true if we should request tiles with a transparent background.

    fixed = models.BooleanField(_('fixed'), default=False)
    # A boolean value, true if we should prevent the user from dragging and
    # dropping this layer in the layer chooser.

    group = models.CharField(_('group'), null=True,max_length=200, blank=True)
    # A group label to apply to this layer.  This affects the hierarchy displayed
    # in the map viewer's layer tree.

    visibility = models.BooleanField(_('visibility'), default=True)
    # A boolean value, true if this layer should be visible when the map loads.

    ows_url = models.URLField(_('ows URL'), null=True, blank=True)
    # The URL of the OWS service providing this layer, if any exists.

    layer_params = models.TextField(_('layer params'))
    # A JSON-encoded dictionary of arbitrary parameters for the layer itself when
    # passed to the GXP viewer.

    # If this dictionary conflicts with options that are stored in other fields
    # (such as format, styles, etc.) then the fields override.

    source_params = models.TextField(_('source params'))
    # A JSON-encoded dictionary of arbitrary parameters for the GXP layer source
    # configuration for this layer.

    # If this dictionary conflicts with options that are stored in other fields
    # (such as ows_url) then the fields override.

    local = models.BooleanField(default=False)
    # True if this layer is served by the local geoserver

    def layer_config(self):
        cfg = GXPLayerBase.layer_config(self)
        # if this is a local layer, get the attribute configuration that
        # determines display order & attribute labels
        if self.local:
            if Layer.objects.filter(typename=self.name).exists():
                layer = Layer.objects.get(typename=self.name)
                attribute_cfg = layer.attribute_config()
                if "getFeatureInfo" in attribute_cfg:
                    cfg["getFeatureInfo"] = attribute_cfg["getFeatureInfo"]
            else:
                # shows maplayer with pink tiles, 
                # and signals that there is problem
                # TODO: clear orphaned MapLayers
                layer = None
        return cfg

    @property
    def layer_title(self):
        if self.local:
            title = Layer.objects.get(typename=self.name).title
        else:
            title = self.name
        return title

    @property
    def local_link(self):
        if self.local:
            layer = Layer.objects.get(typename=self.name)
            link = "<a href=\"%s\">%s</a>" % (layer.get_absolute_url(),layer.title)
        else:
            link = "<span>%s</span> " % self.name
        return link

    class Meta:
        ordering = ["stack_order"]

    def __unicode__(self):
        return '%s?layers=%s' % (self.ows_url, self.name)


def pre_delete_map(instance, sender, **kwrargs):
    ct = ContentType.objects.get_for_model(instance)
    OverallRating.objects.filter(content_type = ct, object_id = instance.id).delete()


signals.pre_delete.connect(pre_delete_map, sender=Map)<|MERGE_RESOLUTION|>--- conflicted
+++ resolved
@@ -267,14 +267,8 @@
                 name = layer.typename,
                 ows_url = layer.get_ows_url(),
                 stack_order = index,
-<<<<<<< HEAD
-                visibility = True,
-                transparent = False
-            ))
-=======
                 visibility = True
             )
->>>>>>> b38020d4
 
             index += 1
 
