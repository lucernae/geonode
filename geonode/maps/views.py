--- conflicted
+++ resolved
@@ -20,6 +20,7 @@
 
 import math
 import logging
+import urlparse
 from itertools import chain
 
 from guardian.shortcuts import get_perms
@@ -68,10 +69,6 @@
 from geonode.utils import num_encode, num_decode
 from geonode.utils import build_social_links
 from geonode import geoserver, qgis_server
-<<<<<<< HEAD
-import urlparse
-=======
->>>>>>> a5a62c7f
 from geonode.base.views import batch_modify
 
 from requests.compat import urljoin
@@ -85,10 +82,7 @@
     # and password for GeoServer's management user.
     from geonode.geoserver.helpers import http_client, _render_thumbnail
 elif check_ogc_backend(qgis_server.BACKEND_PACKAGE):
-<<<<<<< HEAD
     from geonode.qgis_server.helpers import ogc_server_settings
-=======
->>>>>>> a5a62c7f
     from geonode.utils import http_client
 
 logger = logging.getLogger("geonode.maps.views")
