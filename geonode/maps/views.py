# -*- coding: utf-8 -*-
#########################################################################
#
# Copyright (C) 2016 OSGeo
#
# This program is free software: you can redistribute it and/or modify
# it under the terms of the GNU General Public License as published by
# the Free Software Foundation, either version 3 of the License, or
# (at your option) any later version.
#
# This program is distributed in the hope that it will be useful,
# but WITHOUT ANY WARRANTY; without even the implied warranty of
# MERCHANTABILITY or FITNESS FOR A PARTICULAR PURPOSE. See the
# GNU General Public License for more details.
#
# You should have received a copy of the GNU General Public License
# along with this program. If not, see <http://www.gnu.org/licenses/>.
#
#########################################################################

import math
import logging
import urlparse
from itertools import chain

from guardian.shortcuts import get_perms
from guardian.utils import get_anonymous_user

from django.contrib.auth.decorators import login_required
from django.core.exceptions import ObjectDoesNotExist
from django.core.urlresolvers import reverse
from django.core.serializers.json import DjangoJSONEncoder
from django.http import HttpResponse, HttpResponseRedirect, HttpResponseNotAllowed, HttpResponseServerError
from django.shortcuts import render_to_response, get_object_or_404
from django.conf import settings
from django.template import RequestContext
from django.utils.translation import ugettext as _
try:
    # Django >= 1.7
    import json
except ImportError:
    # Django <= 1.6 backwards compatibility
    from django.utils import simplejson as json
from django.utils.html import strip_tags
from django.db.models import F
from django.views.decorators.clickjacking import xframe_options_exempt

from geonode.layers.models import Layer
from geonode.maps.models import Map, MapLayer, MapSnapshot
from geonode.layers.views import _resolve_layer
from geonode.utils import forward_mercator, llbbox_to_mercator
from geonode.utils import DEFAULT_TITLE
from geonode.utils import DEFAULT_ABSTRACT
from geonode.utils import default_map_config
from geonode.utils import resolve_object
from geonode.utils import layer_from_viewer_config
from geonode.maps.forms import MapForm
from geonode.security.views import _perms_info_json
from geonode.base.forms import CategoryForm
from geonode.base.models import TopicCategory
from geonode.tasks.deletion import delete_map
from geonode.groups.models import GroupProfile

from geonode.documents.models import get_related_documents
from geonode.people.forms import ProfileForm
from geonode.utils import num_encode, num_decode
from geonode.utils import build_social_links
from geonode.base.views import batch_modify


if 'geonode.geoserver' in settings.INSTALLED_APPS:
    # FIXME: The post service providing the map_status object
    # should be moved to geonode.geoserver.
    from geonode.geoserver.helpers import ogc_server_settings

    # Use the http_client with one that knows the username
    # and password for GeoServer's management user.
    from geonode.geoserver.helpers import http_client, _render_thumbnail
else:
    from geonode.utils import http_client

logger = logging.getLogger("geonode.maps.views")

DEFAULT_MAPS_SEARCH_BATCH_SIZE = 10
MAX_MAPS_SEARCH_BATCH_SIZE = 25

_PERMISSION_MSG_DELETE = _("You are not permitted to delete this map.")
_PERMISSION_MSG_GENERIC = _('You do not have permissions for this map.')
_PERMISSION_MSG_LOGIN = _("You must be logged in to save this map")
_PERMISSION_MSG_SAVE = _("You are not permitted to save or edit this map.")
_PERMISSION_MSG_METADATA = _(
    "You are not allowed to modify this map's metadata.")
_PERMISSION_MSG_VIEW = _("You are not allowed to view this map.")
_PERMISSION_MSG_UNKNOWN = _('An unknown error has occured.')


def _resolve_map(request, id, permission='base.change_resourcebase',
                 msg=_PERMISSION_MSG_GENERIC, **kwargs):
    '''
    Resolve the Map by the provided typename and check the optional permission.
    '''
    if id.isdigit():
        key = 'pk'
    else:
        key = 'urlsuffix'
    return resolve_object(request, Map, {key: id}, permission=permission,
                          permission_msg=msg, **kwargs)


# BASIC MAP VIEWS #

def map_detail(request, mapid, snapshot=None, template='maps/map_detail.html'):
    '''
    The view that show details of each map
    '''

    map_obj = _resolve_map(
        request,
        mapid,
        'base.view_resourcebase',
        _PERMISSION_MSG_VIEW)

    # Update count for popularity ranking,
    # but do not includes admins or resource owners
    if request.user != map_obj.owner and not request.user.is_superuser:
        Map.objects.filter(
            id=map_obj.id).update(
            popular_count=F('popular_count') + 1)

    if 'access_token' in request.session:
        access_token = request.session['access_token']
    else:
        access_token = None

    if snapshot is None:
        config = map_obj.viewer_json(request.user, access_token)
    else:
        config = snapshot_config(snapshot, map_obj, request.user, access_token)

    config = json.dumps(config)
    layers = MapLayer.objects.filter(map=map_obj.id)

    context_dict = {
        'config': config,
        'resource': map_obj,
        'layers': layers,
        'perms_list': get_perms(request.user, map_obj.get_self_resource()),
        'permissions_json': _perms_info_json(map_obj),
        "documents": get_related_documents(map_obj),
    }

    context_dict["preview"] = getattr(
        settings,
        'LAYER_PREVIEW_LIBRARY',
        '')
    context_dict["crs"] = getattr(
        settings,
        'DEFAULT_MAP_CRS',
        'EPSG:900913')

    if settings.SOCIAL_ORIGINS:
        context_dict["social_links"] = build_social_links(request, map_obj)

    return render_to_response(template, RequestContext(request, context_dict))


@login_required
def map_metadata(request, mapid, template='maps/map_metadata.html'):

    map_obj = _resolve_map(
        request,
        mapid,
        'base.change_resourcebase_metadata',
        _PERMISSION_MSG_VIEW)

    poc = map_obj.poc

    metadata_author = map_obj.metadata_author

    topic_category = map_obj.category

    if request.method == "POST":
        map_form = MapForm(request.POST, instance=map_obj, prefix="resource")
        category_form = CategoryForm(request.POST, prefix="category_choice_field", initial=int(
            request.POST["category_choice_field"]) if "category_choice_field" in request.POST else None)
    else:
        map_form = MapForm(instance=map_obj, prefix="resource")
        category_form = CategoryForm(
            prefix="category_choice_field",
            initial=topic_category.id if topic_category else None)

    if request.method == "POST" and map_form.is_valid(
    ) and category_form.is_valid():
        new_poc = map_form.cleaned_data['poc']
        new_author = map_form.cleaned_data['metadata_author']
        new_keywords = map_form.cleaned_data['keywords']
        new_title = strip_tags(map_form.cleaned_data['title'])
        new_abstract = strip_tags(map_form.cleaned_data['abstract'])
        new_category = TopicCategory.objects.get(
            id=category_form.cleaned_data['category_choice_field'])

        if new_poc is None:
            if poc is None:
                poc_form = ProfileForm(
                    request.POST,
                    prefix="poc",
                    instance=poc)
            else:
                poc_form = ProfileForm(request.POST, prefix="poc")
            if poc_form.has_changed and poc_form.is_valid():
                new_poc = poc_form.save()

        if new_author is None:
            if metadata_author is None:
                author_form = ProfileForm(request.POST, prefix="author",
                                          instance=metadata_author)
            else:
                author_form = ProfileForm(request.POST, prefix="author")
            if author_form.has_changed and author_form.is_valid():
                new_author = author_form.save()

        if new_poc is not None and new_author is not None:
            the_map = map_form.save()
            the_map.poc = new_poc
            the_map.metadata_author = new_author
            the_map.title = new_title
            the_map.abstract = new_abstract
            the_map.save()
            the_map.keywords.clear()
            the_map.keywords.add(*new_keywords)
            the_map.category = new_category
            the_map.save()

            if getattr(settings, 'SLACK_ENABLED', False):
                try:
                    from geonode.contrib.slack.utils import build_slack_message_map, send_slack_messages
                    send_slack_messages(
                        build_slack_message_map(
                            "map_edit", the_map))
                except BaseException:
                    print "Could not send slack message for modified map."

            return HttpResponseRedirect(
                reverse(
                    'map_detail',
                    args=(
                        map_obj.id,
                    )))

    if poc is None:
        poc_form = ProfileForm(request.POST, prefix="poc")
    else:
        if poc is None:
            poc_form = ProfileForm(instance=poc, prefix="poc")
        else:
            map_form.fields['poc'].initial = poc.id
            poc_form = ProfileForm(prefix="poc")
            poc_form.hidden = True

    if metadata_author is None:
        author_form = ProfileForm(request.POST, prefix="author")
    else:
        if metadata_author is None:
            author_form = ProfileForm(
                instance=metadata_author,
                prefix="author")
        else:
            map_form.fields['metadata_author'].initial = metadata_author.id
            author_form = ProfileForm(prefix="author")
            author_form.hidden = True

    if 'access_token' in request.session:
        access_token = request.session['access_token']
    else:
        access_token = None

    config = map_obj.viewer_json(request.user, access_token)
    layers = MapLayer.objects.filter(map=map_obj.id)

    metadata_author_groups = []
    if request.user.is_superuser:
        metadata_author_groups = GroupProfile.objects.all()
    else:
        metadata_author_groups = chain(
            metadata_author.group_list_all(),
            GroupProfile.objects.exclude(
                access="private"))

    return render_to_response(template, RequestContext(request, {
        "config": json.dumps(config),
        "resource": map_obj,
        "map": map_obj,
        "map_form": map_form,
        "poc_form": poc_form,
        "author_form": author_form,
        "category_form": category_form,
        "layers": layers,
        "preview": getattr(settings, 'LAYER_PREVIEW_LIBRARY', 'leaflet'),
        "crs": getattr(settings, 'DEFAULT_MAP_CRS', 'EPSG:900913'),
        "metadata_author_groups": metadata_author_groups,
        "GROUP_MANDATORY_RESOURCES": getattr(settings, 'GROUP_MANDATORY_RESOURCES', False),
    }))


@login_required
def map_metadata_advanced(request, mapid):
    return map_metadata(
        request,
        mapid,
        template='maps/map_metadata_advanced.html')


@login_required
def map_remove(request, mapid, template='maps/map_remove.html'):
    ''' Delete a map, and its constituent layers. '''
    map_obj = _resolve_map(
        request,
        mapid,
        'base.delete_resourcebase',
        _PERMISSION_MSG_VIEW)

    if request.method == 'GET':
        return render_to_response(template, RequestContext(request, {
            "map": map_obj
        }))

    elif request.method == 'POST':

        if getattr(settings, 'SLACK_ENABLED', False):

            slack_message = None
            try:
                from geonode.contrib.slack.utils import build_slack_message_map
                slack_message = build_slack_message_map("map_delete", map_obj)
            except BaseException:
                print "Could not build slack message for delete map."

            delete_map.delay(object_id=map_obj.id)

            try:
                from geonode.contrib.slack.utils import send_slack_messages
                send_slack_messages(slack_message)
            except BaseException:
                print "Could not send slack message for delete map."

        else:
            delete_map.delay(object_id=map_obj.id)

        return HttpResponseRedirect(reverse("maps_browse"))


@xframe_options_exempt
def map_embed(
        request,
        mapid=None,
        snapshot=None,
        template='maps/map_embed.html'):
    if mapid is None:
        config = default_map_config(request)[0]
    else:
        map_obj = _resolve_map(
            request,
            mapid,
            'base.view_resourcebase',
            _PERMISSION_MSG_VIEW)

        if 'access_token' in request.session:
            access_token = request.session['access_token']
        else:
            access_token = None

        if snapshot is None:
            config = map_obj.viewer_json(request.user, access_token)
        else:
            config = snapshot_config(
                snapshot, map_obj, request.user, access_token)

    return render_to_response(template, RequestContext(request, {
        'config': json.dumps(config)
    }))


# MAPS VIEWER #


def map_view(request, mapid, snapshot=None, template='maps/map_view.html'):
    """
    The view that returns the map composer opened to
    the map with the given map ID.
    """
    map_obj = _resolve_map(
        request,
        mapid,
        'base.view_resourcebase',
        _PERMISSION_MSG_VIEW)

    if 'access_token' in request.session:
        access_token = request.session['access_token']
    else:
        access_token = None

    if snapshot is None:
        config = map_obj.viewer_json(request.user, access_token)
    else:
        config = snapshot_config(snapshot, map_obj, request.user, access_token)

    return render_to_response(template, RequestContext(request, {
        'config': json.dumps(config),
        'map': map_obj,
        'preview': getattr(
            settings,
            'LAYER_PREVIEW_LIBRARY',
            '')
    }))


def map_view_js(request, mapid):
    map_obj = _resolve_map(
        request,
        mapid,
        'base.view_resourcebase',
        _PERMISSION_MSG_VIEW)
    if 'access_token' in request.session:
        access_token = request.session['access_token']
    else:
        access_token = None

    config = map_obj.viewer_json(request.user, access_token)
    return HttpResponse(
        json.dumps(config),
        content_type="application/javascript")


def map_json(request, mapid, snapshot=None):
    if request.method == 'GET':
        map_obj = _resolve_map(
            request,
            mapid,
            'base.view_resourcebase',
            _PERMISSION_MSG_VIEW)
        if 'access_token' in request.session:
            access_token = request.session['access_token']
        else:
            access_token = None

        return HttpResponse(
            json.dumps(
                map_obj.viewer_json(
                    request.user,
                    access_token)))
    elif request.method == 'PUT':
        if not request.user.is_authenticated():
            return HttpResponse(
                _PERMISSION_MSG_LOGIN,
                status=401,
                content_type="text/plain"
            )

        map_obj = Map.objects.get(id=mapid)
<<<<<<< HEAD

        if settings.MONITORING_ENABLED:
            request.add_resource('map', map_obj.alternate)

        if not request.user.has_perm('change_resourcebase', map_obj.get_self_resource()):
=======
        if not request.user.has_perm(
            'change_resourcebase',
                map_obj.get_self_resource()):
>>>>>>> eea06403
            return HttpResponse(
                _PERMISSION_MSG_SAVE,
                status=401,
                content_type="text/plain"
            )
        try:
            map_obj.update_from_viewer(request.body)
            MapSnapshot.objects.create(
                config=clean_config(
                    request.body),
                map=map_obj,
                user=request.user)

            if 'access_token' in request.session:
                access_token = request.session['access_token']
            else:
                access_token = None

            return HttpResponse(
                json.dumps(
                    map_obj.viewer_json(
                        request.user,
                        access_token)))
        except ValueError as e:
            return HttpResponse(
                "The server could not understand the request." + str(e),
                content_type="text/plain",
                status=400
            )


def map_edit(request, mapid, snapshot=None, template='maps/map_edit.html'):
    """
    The view that returns the map composer opened to
    the map with the given map ID.
    """
    map_obj = _resolve_map(
        request,
        mapid,
        'base.view_resourcebase',
        _PERMISSION_MSG_VIEW)

    if 'access_token' in request.session:
        access_token = request.session['access_token']
    else:
        access_token = None

    if snapshot is None:
        config = map_obj.viewer_json(request.user, access_token)
    else:
        config = snapshot_config(snapshot, map_obj, request.user, access_token)

    return render_to_response(template, RequestContext(request, {
        'mapId': mapid,
        'config': json.dumps(config),
        'map': map_obj,
        'preview': getattr(
            settings,
            'LAYER_PREVIEW_LIBRARY',
            '')
    }))


# NEW MAPS #


def clean_config(conf):
    if isinstance(conf, basestring):
        config = json.loads(conf)
        config_extras = [
            "tools",
            "rest",
            "homeUrl",
            "localGeoServerBaseUrl",
            "localCSWBaseUrl",
            "csrfToken",
            "db_datastore",
            "authorizedRoles"]
        for config_item in config_extras:
            if config_item in config:
                del config[config_item]
            if config_item in config["map"]:
                del config["map"][config_item]
        return json.dumps(config)
    else:
        return conf


def new_map(request, template='maps/map_new.html'):
    config = new_map_config(request)
    context_dict = {
        'config': config,
    }
    context_dict["preview"] = getattr(
        settings,
        'LAYER_PREVIEW_LIBRARY',
        '')
    if isinstance(config, HttpResponse):
        return config
    else:
        return render_to_response(
            template, RequestContext(
                request, context_dict))


def new_map_json(request):

    if request.method == 'GET':
        config = new_map_config(request)
        if isinstance(config, HttpResponse):
            return config
        else:
            return HttpResponse(config)

    elif request.method == 'POST':
        if not request.user.is_authenticated():
            return HttpResponse(
                'You must be logged in to save new maps',
                content_type="text/plain",
                status=401
            )

        map_obj = Map(owner=request.user, zoom=0,
                      center_x=0, center_y=0)
        map_obj.save()
        map_obj.set_default_permissions()
        map_obj.handle_moderated_uploads()
        # If the body has been read already, use an empty string.
        # See https://github.com/django/django/commit/58d555caf527d6f1bdfeab14527484e4cca68648
        # for a better exception to catch when we move to Django 1.7.
        try:
            body = request.body
        except Exception:
            body = ''

        try:
            map_obj.update_from_viewer(body)
            MapSnapshot.objects.create(
                config=clean_config(body),
                map=map_obj,
                user=request.user)
        except ValueError as e:
            return HttpResponse(str(e), status=400)
        else:
            if settings.MONITORING_ENABLED:
                request.add_resource('map', map_obj.alternate)

            return HttpResponse(
                json.dumps({'id': map_obj.id}),
                status=200,
                content_type='application/json'
            )
    else:
        return HttpResponse(status=405)


def new_map_config(request):
    '''
    View that creates a new map.

    If the query argument 'copy' is given, the initial map is
    a copy of the map with the id specified, otherwise the
    default map configuration is used.  If copy is specified
    and the map specified does not exist a 404 is returned.
    '''
    DEFAULT_MAP_CONFIG, DEFAULT_BASE_LAYERS = default_map_config(request)

    if 'access_token' in request.session:
        access_token = request.session['access_token']
    else:
        access_token = None

    if request.method == 'GET' and 'copy' in request.GET:
        mapid = request.GET['copy']
        map_obj = _resolve_map(request, mapid, 'base.view_resourcebase')

        map_obj.abstract = DEFAULT_ABSTRACT
        map_obj.title = DEFAULT_TITLE
        if request.user.is_authenticated():
            map_obj.owner = request.user

        config = map_obj.viewer_json(request.user, access_token)
        map_obj.handle_moderated_uploads()
        del config['id']
    else:
        if request.method == 'GET':
            params = request.GET
        elif request.method == 'POST':
            params = request.POST
        else:
            return HttpResponse(status=405)

        if 'layer' in params:
            bbox = None
            map_obj = Map(projection=getattr(settings, 'DEFAULT_MAP_CRS',
                                             'EPSG:900913'))

            if request.user.is_authenticated():
                map_obj.owner = request.user
            else:
                map_obj.owner = get_anonymous_user()

            layers = []
            for layer_name in params.getlist('layer'):
                try:
                    layer = _resolve_layer(request, layer_name)
                except ObjectDoesNotExist:
                    # bad layer, skip
                    continue

                if not request.user.has_perm(
                        'view_resourcebase',
                        obj=layer.get_self_resource()):
                    # invisible layer, skip inclusion
                    continue

                layer_bbox = layer.bbox
                # assert False, str(layer_bbox)
                if bbox is None:
                    bbox = list(layer_bbox[0:4])
                else:
                    bbox[0] = min(bbox[0], layer_bbox[0])
                    bbox[1] = max(bbox[1], layer_bbox[1])
                    bbox[2] = min(bbox[2], layer_bbox[2])
                    bbox[3] = max(bbox[3], layer_bbox[3])

                config = layer.attribute_config()

                # Add required parameters for GXP lazy-loading
                config["title"] = layer.title
                config["queryable"] = True

                config["srs"] = getattr(
                    settings, 'DEFAULT_MAP_CRS', 'EPSG:900913')
                config["bbox"] = bbox if config["srs"] != 'EPSG:900913' \
                    else llbbox_to_mercator([float(coord) for coord in bbox])

                if layer.storeType == "remoteStore":
                    service = layer.service
                    # Probably not a good idea to send the access token to every remote service.
                    # This should never match, so no access token should be
                    # sent to remote services.
                    ogc_server_url = urlparse.urlsplit(
                        ogc_server_settings.PUBLIC_LOCATION).netloc
                    service_url = urlparse.urlsplit(service.base_url).netloc

                    if access_token and ogc_server_url == service_url and 'access_token' not in service.base_url:
                        url = service.base_url + '?access_token=' + access_token
                    else:
                        url = service.base_url
                    maplayer = MapLayer(map=map_obj,
                                        name=layer.alternate,
                                        ows_url=layer.ows_url,
                                        layer_params=json.dumps(config),
                                        visibility=True,
                                        source_params=json.dumps({
                                            "ptype": service.ptype,
                                            "remote": True,
                                            "url": url,
                                            "name": service.name}))
                else:
                    ogc_server_url = urlparse.urlsplit(
                        ogc_server_settings.PUBLIC_LOCATION).netloc
                    layer_url = urlparse.urlsplit(layer.ows_url).netloc

                    if access_token and ogc_server_url == layer_url and 'access_token' not in layer.ows_url:
                        url = layer.ows_url + '?access_token=' + access_token
                    else:
                        url = layer.ows_url
                    maplayer = MapLayer(
                        map=map_obj,
                        name=layer.alternate,
                        ows_url=url,
                        # use DjangoJSONEncoder to handle Decimal values
                        layer_params=json.dumps(config, cls=DjangoJSONEncoder),
                        visibility=True
                    )

                layers.append(maplayer)

            if bbox is not None:
                minx, maxx, miny, maxy = [float(coord) for coord in bbox]
                x = (minx + maxx) / 2
                y = (miny + maxy) / 2

                if getattr(
                    settings,
                    'DEFAULT_MAP_CRS',
                        'EPSG:900913') == "EPSG:4326":
                    center = list((x, y))
                else:
                    center = list(forward_mercator((x, y)))

                if center[1] == float('-inf'):
                    center[1] = 0

                BBOX_DIFFERENCE_THRESHOLD = 1e-5

                # Check if the bbox is invalid
                valid_x = (maxx - minx) ** 2 > BBOX_DIFFERENCE_THRESHOLD
                valid_y = (maxy - miny) ** 2 > BBOX_DIFFERENCE_THRESHOLD

                if valid_x:
                    width_zoom = math.log(360 / abs(maxx - minx), 2)
                else:
                    width_zoom = 15

                if valid_y:
                    height_zoom = math.log(360 / abs(maxy - miny), 2)
                else:
                    height_zoom = 15

                map_obj.center_x = center[0]
                map_obj.center_y = center[1]
                map_obj.zoom = math.ceil(min(width_zoom, height_zoom))

            map_obj.handle_moderated_uploads()
            if settings.MONITORING_ENABLED:
                request.add_resource('map', map_obj.alternate)
            config = map_obj.viewer_json(
                request.user, access_token, *(DEFAULT_BASE_LAYERS + layers))
            config['fromLayer'] = True
        else:
            config = DEFAULT_MAP_CONFIG
    return json.dumps(config)


# MAPS DOWNLOAD #

def map_download(request, mapid, template='maps/map_download.html'):
    """
    Download all the layers of a map as a batch
    XXX To do, remove layer status once progress id done
    This should be fix because
    """
    map_obj = _resolve_map(
        request,
        mapid,
        'base.download_resourcebase',
        _PERMISSION_MSG_VIEW)

    map_status = dict()
    if request.method == 'POST':
        url = "%srest/process/batchDownload/launch/" % ogc_server_settings.LOCATION

        def perm_filter(layer):
            return request.user.has_perm(
                'base.view_resourcebase',
                obj=layer.get_self_resource())

        mapJson = map_obj.json(perm_filter)

        # we need to remove duplicate layers
        j_map = json.loads(mapJson)
        j_layers = j_map["layers"]
        for j_layer in j_layers:
            if j_layer["service"] is None:
                j_layers.remove(j_layer)
                continue
            if(len([l for l in j_layers if l == j_layer])) > 1:
                j_layers.remove(j_layer)
        mapJson = json.dumps(j_map)

        resp, content = http_client.request(url, 'POST', body=mapJson)

        status = int(resp.status)

        if status == 200:
            map_status = json.loads(content)
            request.session["map_status"] = map_status
        else:
            raise Exception(
                'Could not start the download of %s. Error was: %s' %
                (map_obj.title, content))

    locked_layers = []
    remote_layers = []
    downloadable_layers = []

    for lyr in map_obj.layer_set.all():
        if lyr.group != "background":
            if not lyr.local:
                remote_layers.append(lyr)
            else:
                ownable_layer = Layer.objects.get(alternate=lyr.name)
                if not request.user.has_perm(
                        'download_resourcebase',
                        obj=ownable_layer.get_self_resource()):
                    locked_layers.append(lyr)
                else:
                    # we need to add the layer only once
                    if len(
                            [l for l in downloadable_layers if l.name == lyr.name]) == 0:
                        downloadable_layers.append(lyr)

    return render_to_response(template, RequestContext(request, {
        "geoserver": ogc_server_settings.PUBLIC_LOCATION,
        "map_status": map_status,
        "map": map_obj,
        "locked_layers": locked_layers,
        "remote_layers": remote_layers,
        "downloadable_layers": downloadable_layers,
        "site": settings.SITEURL
    }))


def map_download_check(request):
    """
    this is an endpoint for monitoring map downloads
    """
    try:
        layer = request.session["map_status"]
        if isinstance(layer, dict):
            url = "%srest/process/batchDownload/status/%s" % (
                ogc_server_settings.LOCATION, layer["id"])
            resp, content = http_client.request(url, 'GET')
            status = resp.status
            if resp.status == 400:
                return HttpResponse(
                    content="Something went wrong",
                    status=status)
        else:
            content = "Something Went wrong"
            status = 400
    except ValueError:
        # TODO: Is there any useful context we could include in this log?
        logger.warn(
            "User tried to check status, but has no download in progress.")
    return HttpResponse(content=content, status=status)


def map_wmc(request, mapid, template="maps/wmc.xml"):
    """Serialize an OGC Web Map Context Document (WMC) 1.1"""
    map_obj = _resolve_map(
        request,
        mapid,
        'base.view_resourcebase',
        _PERMISSION_MSG_VIEW)

    return render_to_response(template, RequestContext(request, {
        'map': map_obj,
        'siteurl': settings.SITEURL,
    }), content_type='text/xml')


def map_wms(request, mapid):
    """
    Publish local map layers as group layer in local OWS.

    /maps/:id/wms

    GET: return endpoint information for group layer,
    PUT: update existing or create new group layer.
    """
    map_obj = _resolve_map(
        request,
        mapid,
        'base.view_resourcebase',
        _PERMISSION_MSG_VIEW)

    if request.method == 'PUT':
        try:
            layerGroupName = map_obj.publish_layer_group()
            response = dict(
                layerGroupName=layerGroupName,
                ows=getattr(ogc_server_settings, 'ows', ''),
            )
            return HttpResponse(
                json.dumps(response),
                content_type="application/json")
        except BaseException:
            return HttpResponseServerError()

    if request.method == 'GET':
        response = dict(
            layerGroupName=getattr(map_obj.layer_group, 'name', ''),
            ows=getattr(ogc_server_settings, 'ows', ''),
        )
        return HttpResponse(
            json.dumps(response),
            content_type="application/json")

    return HttpResponseNotAllowed(['PUT', 'GET'])


def maplayer_attributes(request, layername):
    # Return custom layer attribute labels/order in JSON format
    layer = Layer.objects.get(alternate=layername)
    return HttpResponse(
        json.dumps(
            layer.attribute_config()),
        content_type="application/json")


def snapshot_config(snapshot, map_obj, user, access_token):
    """
        Get the snapshot map configuration - look up WMS parameters (bunding box)
        for local GeoNode layers
    """
    # Match up the layer with it's source
    def snapsource_lookup(source, sources):
        for k, v in sources.iteritems():
            if v.get("id") == source.get("id"):
                return k
        return None

    # Set up the proper layer configuration
    def snaplayer_config(layer, sources, user, access_token):
        cfg = layer.layer_config()
        src_cfg = layer.source_config()
        source = snapsource_lookup(src_cfg, sources)
        if source:
            cfg["source"] = source
        if src_cfg.get(
                "ptype",
                "gxp_wmscsource") == "gxp_wmscsource" or src_cfg.get(
                "ptype",
                "gxp_gnsource") == "gxp_gnsource":
            cfg["buffer"] = 0
        return cfg

    decodedid = num_decode(snapshot)
    snapshot = get_object_or_404(MapSnapshot, pk=decodedid)
    if snapshot.map == map_obj.map:
        config = json.loads(clean_config(snapshot.config))
        layers = [l for l in config["map"]["layers"]]
        sources = config["sources"]
        maplayers = []
        for ordering, layer in enumerate(layers):
            maplayers.append(
                layer_from_viewer_config(
                    MapLayer,
                    layer,
                    config["sources"][
                        layer["source"]],
                    ordering))
#             map_obj.map.layer_set.from_viewer_config(
# map_obj, layer, config["sources"][layer["source"]], ordering))
        config['map']['layers'] = [
            snaplayer_config(
                l,
                sources,
                user,
                access_token) for l in maplayers]
    else:
        config = map_obj.viewer_json(user, access_token)
    return config


def get_suffix_if_custom(map):
    if map.use_custom_template:
        if map.featuredurl:
            return map.featuredurl
        elif map.urlsuffix:
            return map.urlsuffix
        else:
            return None
    else:
        return None


def featured_map(request, site):
    """
    The view that returns the map composer opened to
    the map with the given official site url.
    """
    map_obj = resolve_object(request,
                             Map,
                             {'featuredurl': site},
                             permission='base.view_resourcebase',
                             permission_msg=_PERMISSION_MSG_VIEW)
    return map_view(request, str(map_obj.id))


def featured_map_info(request, site):
    '''
    main view for map resources, dispatches to correct
    view based on method and query args.
    '''
    map_obj = resolve_object(request,
                             Map,
                             {'featuredurl': site},
                             permission='base.view_resourcebase',
                             permission_msg=_PERMISSION_MSG_VIEW)
    return map_detail(request, str(map_obj.id))


def snapshot_create(request):
    """
    Create a permalinked map
    """
    conf = request.body

    if isinstance(conf, basestring):
        config = json.loads(conf)
        snapshot = MapSnapshot.objects.create(
            config=clean_config(conf),
            map=Map.objects.get(
                id=config['id']))
        return HttpResponse(num_encode(snapshot.id), content_type="text/plain")
    else:
        return HttpResponse(
            "Invalid JSON",
            content_type="text/plain",
            status=500)


def ajax_snapshot_history(request, mapid):
    map_obj = _resolve_map(
        request,
        mapid,
        'base.view_resourcebase',
        _PERMISSION_MSG_VIEW)
    history = [snapshot.json() for snapshot in map_obj.snapshots]
    return HttpResponse(json.dumps(history), content_type="text/plain")


def ajax_url_lookup(request):
    if request.method != 'POST':
        return HttpResponse(
            content='ajax user lookup requires HTTP POST',
            status=405,
            content_type='text/plain'
        )
    elif 'query' not in request.POST:
        return HttpResponse(
            content='use a field named "query" to specify a prefix to filter urls',
            content_type='text/plain')
    if request.POST['query'] != '':
        maps = Map.objects.filter(urlsuffix__startswith=request.POST['query'])
        if request.POST['mapid'] != '':
            maps = maps.exclude(id=request.POST['mapid'])
        json_dict = {
            'urls': [({'url': m.urlsuffix}) for m in maps],
            'count': maps.count(),
        }
    else:
        json_dict = {
            'urls': [],
            'count': 0,
        }
    return HttpResponse(
        content=json.dumps(json_dict),
        content_type='text/plain'
    )


def map_thumbnail(request, mapid):
    if request.method == 'POST':
        map_obj = _resolve_map(request, mapid)
        try:
            image = _render_thumbnail(request.body)

            if not image:
                return
            filename = "map-%s-thumb.png" % map_obj.uuid
            map_obj.save_thumbnail(filename, image)

            return HttpResponse('Thumbnail saved')
        except BaseException:
            return HttpResponse(
                content='error saving thumbnail',
                status=500,
                content_type='text/plain'
            )


def map_metadata_detail(
        request,
        mapid,
        template='maps/map_metadata_detail.html'):
    map_obj = _resolve_map(request, mapid, 'view_resourcebase')
    return render_to_response(template, RequestContext(request, {
        "resource": map_obj,
        'SITEURL': settings.SITEURL[:-1]
    }))


@login_required
def map_batch_metadata(request, ids):
    return batch_modify(request, ids, 'Map')<|MERGE_RESOLUTION|>--- conflicted
+++ resolved
@@ -457,17 +457,13 @@
             )
 
         map_obj = Map.objects.get(id=mapid)
-<<<<<<< HEAD
 
         if settings.MONITORING_ENABLED:
             request.add_resource('map', map_obj.alternate)
 
-        if not request.user.has_perm('change_resourcebase', map_obj.get_self_resource()):
-=======
         if not request.user.has_perm(
             'change_resourcebase',
                 map_obj.get_self_resource()):
->>>>>>> eea06403
             return HttpResponse(
                 _PERMISSION_MSG_SAVE,
                 status=401,
