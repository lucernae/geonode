# -*- coding: utf-8 -*-
#########################################################################
#
# Copyright (C) 2016 OSGeo
#
# This program is free software: you can redistribute it and/or modify
# it under the terms of the GNU General Public License as published by
# the Free Software Foundation, either version 3 of the License, or
# (at your option) any later version.
#
# This program is distributed in the hope that it will be useful,
# but WITHOUT ANY WARRANTY; without even the implied warranty of
# MERCHANTABILITY or FITNESS FOR A PARTICULAR PURPOSE. See the
# GNU General Public License for more details.
#
# You should have received a copy of the GNU General Public License
# along with this program. If not, see <http://www.gnu.org/licenses/>.
#
#########################################################################
from geonode import geoserver
from geonode.decorators import on_ogc_backend

try:
    import json
except ImportError:
    from django.utils import simplejson as json
import logging
import traceback
import requests

from requests.auth import HTTPBasicAuth

from django.contrib.auth import get_user_model

from django.contrib.contenttypes.models import ContentType
from django.contrib.auth import login
from django.contrib.auth.models import Group, Permission
from django.conf import settings
from guardian.utils import get_user_obj_perms_model
from guardian.shortcuts import assign_perm, get_groups_with_perms


logger = logging.getLogger("geonode.security.models")


ADMIN_PERMISSIONS = [
    'view_resourcebase',
    'download_resourcebase',
    'change_resourcebase_metadata',
    'change_resourcebase',
    'delete_resourcebase',
    'change_resourcebase_permissions',
    'publish_resourcebase',
]

LAYER_ADMIN_PERMISSIONS = [
    'change_layer_data',
    'change_layer_style'
]


def get_users_with_perms(obj):
    """
    Override of the Guardian get_users_with_perms
    """
    ctype = ContentType.objects.get_for_model(obj)
    permissions = {}
    PERMISSIONS_TO_FETCH = ADMIN_PERMISSIONS + LAYER_ADMIN_PERMISSIONS

    for perm in Permission.objects.filter(codename__in=PERMISSIONS_TO_FETCH, content_type_id=ctype.id):
        permissions[perm.id] = perm.codename

    user_model = get_user_obj_perms_model(obj)
    users_with_perms = user_model.objects.filter(object_pk=obj.pk,
                                                 content_type_id=ctype.id,
                                                 permission_id__in=permissions).values('user_id', 'permission_id')

    users = {}
    for item in users_with_perms:
        if item['user_id'] in users:
            users[item['user_id']].append(permissions[item['permission_id']])
        else:
            users[item['user_id']] = [permissions[item['permission_id']], ]

    profiles = {}
    for profile in get_user_model().objects.filter(id__in=users.keys()):
        profiles[profile] = users[profile.id]

    return profiles


class PermissionLevelError(Exception):
    pass


class PermissionLevelMixin(object):

    """
    Mixin for adding "Permission Level" methods
    to a model class -- eg role systems where a
    user has exactly one assigned role with respect to
    an object representing an "access level"
    """

    def get_all_level_info(self):

        resource = self.get_self_resource()
        info = {
            'users': get_users_with_perms(
                resource),
            'groups': get_groups_with_perms(
                resource,
                attach_perms=True)}

        # TODO very hugly here, but isn't huglier
        # to set layer permissions to resource base?
        if hasattr(self, "layer"):
            info_layer = {
                'users': get_users_with_perms(
                    self.layer),
                'groups': get_groups_with_perms(
                    self.layer,
                    attach_perms=True)}

            for user in info_layer['users']:
                if user in info['users']:
                    info['users'][user] = info['users'][user] + info_layer['users'][user]
                else:
                    info['users'][user] = info_layer['users'][user]

            for group in info_layer['groups']:
                if group in info['groups']:
                    info['groups'][group] = info['groups'][group] + info_layer['groups'][group]
                else:
                    info['groups'][group] = info_layer['groups'][group]

        return info

    def get_self_resource(self):
        return self.resourcebase_ptr if hasattr(
            self,
            'resourcebase_ptr_id') else self

    def set_default_permissions(self):
        """
        Remove all the permissions except for the owner and assign the
        view permission to the anonymous group
        """
        remove_object_permissions(self)

        # default permissions for anonymous users
        anonymous_group, created = Group.objects.get_or_create(name='anonymous')

        if not anonymous_group:
            raise Exception("Could not acquire 'anonymous' Group.")

        # default permissions for resource owner
        set_owner_permissions(self)

        if settings.DEFAULT_ANONYMOUS_VIEW_PERMISSION:
            # Assign GeoFence Layer Access to ALL Users
            set_geofence_all(self)
            assign_perm('view_resourcebase', anonymous_group, self.get_self_resource())

        if settings.DEFAULT_ANONYMOUS_DOWNLOAD_PERMISSION:
            assign_perm('download_resourcebase', anonymous_group, self.get_self_resource())

        # only for layer owner
        if self.__class__.__name__ == 'Layer':
            assign_perm('change_layer_data', self.owner, self)
            assign_perm('change_layer_style', self.owner, self)

    def set_permissions(self, perm_spec):
        """
        Sets an object's the permission levels based on the perm_spec JSON.


        the mapping looks like:
        {
            'users': {
                'AnonymousUser': ['view'],
                <username>: ['perm1','perm2','perm3'],
                <username2>: ['perm1','perm2','perm3']
                ...
            }
            'groups': [
                <groupname>: ['perm1','perm2','perm3'],
                <groupname2>: ['perm1','perm2','perm3'],
                ...
                ]
        }
        """

        remove_object_permissions(self)

        # default permissions for resource owner
        set_owner_permissions(self)

        if 'users' in perm_spec and "AnonymousUser" in perm_spec['users']:
            anonymous_group = Group.objects.get(name='anonymous')
            for perm in perm_spec['users']['AnonymousUser']:
                if self.polymorphic_ctype.name == 'layer' and perm in ('change_layer_data', 'change_layer_style',
                                                                       'add_layer', 'change_layer', 'delete_layer',):
                    assign_perm(perm, anonymous_group, self.layer)
                else:
                    assign_perm(perm, anonymous_group, self.get_self_resource())

        if 'users' in perm_spec:
            for user, perms in perm_spec['users'].items():
                user = get_user_model().objects.get(username=user)
                # Set the GeoFence Owner Rules
                has_view_perms = ('view_resourcebase' in perms)
                has_download_perms = ('download_resourcebase' in perms)
                geofence_user = str(user)
                if "AnonymousUser" in geofence_user:
                    geofence_user = None
                set_geofence_owner(self, geofence_user, view_perms=has_view_perms, download_perms=has_download_perms)

                for perm in perms:
                    if self.polymorphic_ctype.name == 'layer' and perm in (
                            'change_layer_data', 'change_layer_style',
                            'add_layer', 'change_layer', 'delete_layer',):
                        assign_perm(perm, user, self.layer)
                    else:
                        assign_perm(perm, user, self.get_self_resource())

        if 'groups' in perm_spec:
            for group, perms in perm_spec['groups'].items():
                group = Group.objects.get(name=group)
                # Set the GeoFence Owner Rules
                has_view_perms = ('view_resourcebase' in perms)
                has_download_perms = ('download_resourcebase' in perms)
                set_geofence_group(self, str(group), view_perms=has_view_perms, download_perms=has_download_perms)

                for perm in perms:
                    if self.polymorphic_ctype.name == 'layer' and perm in (
                            'change_layer_data', 'change_layer_style',
                            'add_layer', 'change_layer', 'delete_layer',):
                        assign_perm(perm, group, self.layer)
                    else:
                        assign_perm(perm, group, self.get_self_resource())


<<<<<<< HEAD
@on_ogc_backend(geoserver.BACKEND_PACKAGE)
def set_geofence_invalidate_cache():
=======
def get_geofence_rules_count():
>>>>>>> fa416fd7
    """invalidate GeoFence Cache Rules"""
    try:
        url = settings.OGC_SERVER['default']['LOCATION']
        user = settings.OGC_SERVER['default']['USER']
        passwd = settings.OGC_SERVER['default']['PASSWORD']
        # Check first that the rules does not exist already
        """
        curl -X GET -u admin:geoserver \
              http://<host>:<port>/geoserver/geofence/rest/rules/count.json
        """
        headers = {'Content-type': 'application/json'}
        r = requests.get(url + 'geofence/rest/rules/count.json',
                         headers=headers,
                         auth=HTTPBasicAuth(user, passwd))
        if (r.status_code < 200 or r.status_code > 201):
            logger.warning("Could not retrieve GeoFence Rules count.")

        rules_objs = json.loads(r.text)
        rules_count = rules_objs['count']
        return int(rules_count)
    except:
        tb = traceback.format_exc()
        logger.debug(tb)
        return -1


<<<<<<< HEAD
@on_ogc_backend(geoserver.BACKEND_PACKAGE)
def set_geofence_all(instance):
    """assign access permissions to all users"""
    resource = instance.get_self_resource()

    if hasattr(resource, "layer"):
=======
def set_geofence_invalidate_cache():
    """invalidate GeoFence Cache Rules"""
    if settings.OGC_SERVER['default']['GEOFENCE_SECURITY_ENABLED']:
>>>>>>> fa416fd7
        try:
            url = settings.OGC_SERVER['default']['LOCATION']
            user = settings.OGC_SERVER['default']['USER']
            passwd = settings.OGC_SERVER['default']['PASSWORD']
            # Check first that the rules does not exist already
            """
            curl -X GET -u admin:geoserver \
                  http://<host>:<port>/geoserver/rest/ruleCache/invalidate
            """
            r = requests.put(url + 'rest/ruleCache/invalidate',
                             auth=HTTPBasicAuth(user, passwd))

            if (r.status_code < 200 or r.status_code > 201):
                logger.warning("Could not Invalidate GeoFence Rules.")
        except Exception as e:
            tb = traceback.format_exc()
            logger.debug(tb)
            raise e

<<<<<<< HEAD
@on_ogc_backend(geoserver.BACKEND_PACKAGE)
def set_geofence_owner(instance, username, view_perms=False, download_perms=False):
    """assign access permissions to owner user"""
    resource = instance.get_self_resource()
=======
>>>>>>> fa416fd7

def set_geofence_all(instance):
    """assign access permissions to all users"""
    if settings.OGC_SERVER['default']['GEOFENCE_SECURITY_ENABLED']:
        resource = instance.get_self_resource()

        if hasattr(resource, "layer"):
            try:
                url = settings.OGC_SERVER['default']['LOCATION']
                user = settings.OGC_SERVER['default']['USER']
                passwd = settings.OGC_SERVER['default']['PASSWORD']
                # Check first that the rules does not exist already
                """
                curl -X GET -u admin:geoserver -H "Content-Type: application/json" \
                      http://<host>:<port>/geoserver/geofence/rest/rules.json?layer=<layer_name>
                """
                headers = {'Content-type': 'application/json'}
                r = requests.get(url + 'geofence/rest/rules.json?layer=' + resource.layer.name,
                                 headers=headers,
                                 auth=HTTPBasicAuth(user, passwd))

                rules_already_present = False
                if (r.status_code < 200 or r.status_code > 201):
                    logger.warning("Could not GET GeoServer Rules for Layer " + str(resource.layer.name))
                else:
                    try:
                        rules_objs = json.loads(r.text)
                        rules_count = rules_objs['count']
                        rules = rules_objs['rules']
                        if rules_count > 1:
                            for rule in rules:
                                if rule['userName'] is None and rule['access'] == 'ALLOW':
                                    rules_already_present = True
                    except Exception as e:
                        logger.debug("Response [{}] : {}".format(r.status_code, r.text))
                        raise e

                # Create GeoFence Rules for ANONYMOUS to the Layer
                """
                curl -X POST -u admin:geoserver -H "Content-Type: text/xml" -d \
                "<Rule><workspace>geonode</workspace><layer>{layer}</layer><access>ALLOW</access></Rule>" \
                http://<host>:<port>/geoserver/geofence/rest/rules
                """
                rules_count = get_geofence_rules_count()
                headers = {'Content-type': 'application/xml'}
                payload = "<Rule><priority>" + str(rules_count - 1) + "</priority><workspace>geonode</workspace><layer>"
                payload += resource.layer.name
                payload += "</layer><access>ALLOW</access></Rule>"

                if not rules_already_present:
                    r = requests.post(url + 'geofence/rest/rules',
                                      headers=headers,
                                      data=payload,
                                      auth=HTTPBasicAuth(user, passwd))
                    if (r.status_code < 200 or r.status_code > 201):
                        msg = "Could not ADD GeoServer ANONYMOUS Rule for Layer " + str(resource.layer.name)
                        e = Exception(msg)
                        logger.debug("Response [{}] : {}".format(r.status_code, r.text))
                        raise e
            except Exception as e:
                tb = traceback.format_exc()
                logger.debug(tb)
                raise e
            finally:
                set_geofence_invalidate_cache()


def set_geofence_owner(instance, username, view_perms=False, download_perms=False):
    """assign access permissions to owner user"""
    if settings.OGC_SERVER['default']['GEOFENCE_SECURITY_ENABLED']:
        resource = instance.get_self_resource()

        if hasattr(resource, "layer"):
            try:
                # Scan GeoFence for the user
                url = settings.OGC_SERVER['default']['LOCATION']
                user = settings.OGC_SERVER['default']['USER']
                passwd = settings.OGC_SERVER['default']['PASSWORD']
                headers = {'Content-type': 'application/xml'}

                # Create GeoFence User's specific Access Limits
                """
                curl -X POST -u admin:geoserver -H "Content-Type: text/xml" -d \
                "<Rule><userName>{user}</userName><workspace>geonode</workspace> \
                <layer>{layer}</layer><access>ALLOW</access></Rule>" \
                http://<host>:<port>/geoserver/geofence/rest/rules
                """
                rules_count = get_geofence_rules_count()
                payload = "<priority>" + str(rules_count - 1) + "</priority>"
                if username:
                    payload += "<userName>" + username + "</userName>"
                payload += "<workspace>geonode</workspace>"
                payload += "<layer>" + resource.layer.name + "</layer>"
                payload += "<access>ALLOW</access>"

                if view_perms and download_perms:
                    data = "<Rule>" + payload + "</Rule>"
                    logger.debug(data)
                    r = requests.post(url + 'geofence/rest/rules',
                                      headers=headers,
                                      data=data,
                                      auth=HTTPBasicAuth(user, passwd))
                    if (r.status_code < 200 or r.status_code > 201):
                        msg = "Could not ADD GeoServer User [" + str(username) + "] Rule for Layer "
                        msg = msg + str(resource.layer.name)
                        e = Exception(msg)
                        logger.debug("Response [{}] : {}".format(r.status_code, r.text))
                        raise e
                else:
                    if view_perms:
                        data = "<Rule>" + payload + "<service>WMS</service></Rule>"
                        logger.debug(data)
                        r = requests.post(url + 'geofence/rest/rules',
                                          headers=headers,
                                          data=data,
                                          auth=HTTPBasicAuth(user, passwd))
                        if (r.status_code < 200 or r.status_code > 201):
                            msg = "Could not ADD GeoServer User [" + str(username) + "] Rule for Layer "
                            msg = msg + str(resource.layer.name)
                            e = Exception(msg)
                            logger.debug("Response [{}] : {}".format(r.status_code, r.text))
                            raise e
                        data = "<Rule>" + payload + "<service>GWC</service></Rule>"
                        logger.debug(data)
                        r = requests.post(url + 'geofence/rest/rules',
                                          headers=headers,
                                          data=data,
                                          auth=HTTPBasicAuth(user, passwd))
                        if (r.status_code < 200 or r.status_code > 201):
                            msg = "Could not ADD GeoServer User [" + str(username) + "] Rule for Layer "
                            msg = msg + str(resource.layer.name)
                            e = Exception(msg)
                            logger.debug("Response [{}] : {}".format(r.status_code, r.text))
                            raise e

                    if download_perms:
                        data = "<Rule>" + payload + "<service>WCS</service></Rule>"
                        logger.debug(data)
                        r = requests.post(url + 'geofence/rest/rules',
                                          headers=headers,
                                          data=data,
                                          auth=HTTPBasicAuth(user, passwd))
                        if (r.status_code < 200 or r.status_code > 201):
                            msg = "Could not ADD GeoServer User [" + str(username) + "] Rule for Layer "
                            msg = msg + str(resource.layer.name)
                            e = Exception(msg)
                            logger.debug("Response [{}] : {}".format(r.status_code, r.text))
                            raise e
                        data = "<Rule>" + payload + "<service>WFS</service></Rule>"
                        logger.debug(data)
                        r = requests.post(url + 'geofence/rest/rules',
                                          headers=headers,
                                          data=data,
                                          auth=HTTPBasicAuth(user, passwd))
                        if (r.status_code < 200 or r.status_code > 201):
                            msg = "Could not ADD GeoServer User [" + str(username) + "] Rule for Layer "
                            msg = msg + str(resource.layer.name)
                            e = Exception(msg)
                            logger.debug("Response [{}] : {}".format(r.status_code, r.text))
                            raise e
                        data = "<Rule>" + payload + "<service>WPS</service></Rule>"
                        logger.debug(data)
                        r = requests.post(url + 'geofence/rest/rules',
                                          headers=headers,
                                          data=data,
                                          auth=HTTPBasicAuth(user, passwd))
                        if (r.status_code < 200 or r.status_code > 201):
                            msg = "Could not ADD GeoServer User [" + str(username) + "] Rule for Layer "
                            msg = msg + str(resource.layer.name)
                            e = Exception(msg)
                            logger.debug("Response [{}] : {}".format(r.status_code, r.text))
                            raise e
            except Exception as e:
                tb = traceback.format_exc()
                logger.debug(tb)
                raise e
            finally:
                set_geofence_invalidate_cache()


@on_ogc_backend(geoserver.BACKEND_PACKAGE)
def set_geofence_group(instance, groupname, view_perms=False, download_perms=False):
    """assign access permissions to owner group"""
    if settings.OGC_SERVER['default']['GEOFENCE_SECURITY_ENABLED']:
        resource = instance.get_self_resource()

        if groupname and hasattr(resource, "layer"):
            try:
                # Scan GeoFence for the group
                url = settings.OGC_SERVER['default']['LOCATION']
                user = settings.OGC_SERVER['default']['USER']
                passwd = settings.OGC_SERVER['default']['PASSWORD']
                headers = {'Content-type': 'application/xml'}

                rules_count = get_geofence_rules_count()
                payload = "<priority>" + str(rules_count - 1) + "</priority>"
                payload += "<roleName>ROLE_" + groupname.upper() + "</roleName>"
                payload += "<workspace>geonode</workspace><layer>"
                payload += resource.layer.name + "</layer><access>ALLOW</access>"

                if view_perms and download_perms:
                    data = "<Rule>" + payload + "</Rule>"
                    r = requests.post(url + 'geofence/rest/rules',
                                      headers=headers,
                                      data=data,
                                      auth=HTTPBasicAuth(user, passwd))
                    if (r.status_code < 200 or r.status_code > 201):
                        msg = "Could not ADD GeoServer Group [" + str(groupname) + "] Rule for Layer "
                        msg = msg + str(resource.layer.name)
                        e = Exception(msg)
                        logger.debug("Response [{}] : {}".format(r.status_code, r.text))
                        raise e
                else:
                    if view_perms:
                        data = "<Rule>" + payload + "<service>WMS</service></Rule>"
                        r = requests.post(url + 'geofence/rest/rules',
                                          headers=headers,
                                          data=data,
                                          auth=HTTPBasicAuth(user, passwd))
                        if (r.status_code < 200 or r.status_code > 201):
                            msg = "Could not ADD GeoServer Group [" + str(groupname) + "] Rule for Layer "
                            msg = msg + str(resource.layer.name)
                            e = Exception(msg)
                            logger.debug("Response [{}] : {}".format(r.status_code, r.text))
                            raise e
                        data = "<Rule>" + payload + "<service>GWC</service></Rule>"
                        r = requests.post(url + 'geofence/rest/rules',
                                          headers=headers,
                                          data=data,
                                          auth=HTTPBasicAuth(user, passwd))
                        if (r.status_code < 200 or r.status_code > 201):
                            msg = "Could not ADD GeoServer Group [" + str(groupname) + "] Rule for Layer "
                            msg = msg + str(resource.layer.name)
                            e = Exception(msg)
                            logger.debug("Response [{}] : {}".format(r.status_code, r.text))
                            raise e

                    if download_perms:
                        data = "<Rule>" + payload + "<service>WCS</service></Rule>"
                        r = requests.post(url + 'geofence/rest/rules',
                                          headers=headers,
                                          data=data,
                                          auth=HTTPBasicAuth(user, passwd))
                        if (r.status_code < 200 or r.status_code > 201):
                            msg = "Could not ADD GeoServer Group [" + str(groupname) + "] Rule for Layer "
                            msg = msg + str(resource.layer.name)
                            e = Exception(msg)
                            logger.debug("Response [{}] : {}".format(r.status_code, r.text))
                            raise e
                        data = "<Rule>" + payload + "<service>WFS</service></Rule>"
                        r = requests.post(url + 'geofence/rest/rules',
                                          headers=headers,
                                          data=data,
                                          auth=HTTPBasicAuth(user, passwd))
                        if (r.status_code < 200 or r.status_code > 201):
                            msg = "Could not ADD GeoServer Group [" + str(groupname) + "] Rule for Layer "
                            msg = msg + str(resource.layer.name)
                            e = Exception(msg)
                            logger.debug("Response [{}] : {}".format(r.status_code, r.text))
                            raise e
                        data = "<Rule>" + payload + "<service>WPS</service></Rule>"
                        r = requests.post(url + 'geofence/rest/rules',
                                          headers=headers,
                                          data=data,
                                          auth=HTTPBasicAuth(user, passwd))
                        if (r.status_code < 200 or r.status_code > 201):
                            msg = "Could not ADD GeoServer Group [" + str(groupname) + "] Rule for Layer "
                            msg = msg + str(resource.layer.name)
                            e = Exception(msg)
                            logger.debug("Response [{}] : {}".format(r.status_code, r.text))
                            raise e
            except Exception as e:
                tb = traceback.format_exc()
                logger.debug(tb)
                raise e
            finally:
                set_geofence_invalidate_cache()


def set_owner_permissions(resource):
    """assign all admin permissions to the owner"""
    if resource.polymorphic_ctype:
        # Set the GeoFence Owner Rule
        geofence_user = str(resource.owner)
        if "AnonymousUser" in geofence_user:
            geofence_user = None
        set_geofence_owner(resource, geofence_user)

        if resource.polymorphic_ctype.name == 'layer':
            # Assign GeoFence Layer Access to Owner
            for perm in LAYER_ADMIN_PERMISSIONS:
                assign_perm(perm, resource.owner, resource.layer)

        for perm in ADMIN_PERMISSIONS:
            assign_perm(perm, resource.owner, resource.get_self_resource())


@on_ogc_backend(geoserver.BACKEND_PACKAGE)
def remove_object_permissions(instance):
    """Remove object perimssions on give resource.
        If is a layer removes the layer specific permissions then the resourcebase permissions
    """
    from guardian.models import UserObjectPermission, GroupObjectPermission
    resource = instance.get_self_resource()

    if hasattr(resource, "layer"):
        try:
            if settings.OGC_SERVER['default']['GEOFENCE_SECURITY_ENABLED']:
                # Scan GeoFence Rules associated to the Layer
                """
                curl -u admin:geoserver
                http://<host>:<port>/geoserver/geofence/rest/rules.json?workspace=geonode&layer={layer}
                """
                url = settings.OGC_SERVER['default']['LOCATION']
                user = settings.OGC_SERVER['default']['USER']
                passwd = settings.OGC_SERVER['default']['PASSWORD']
                headers = {'Content-type': 'application/json'}

                r = requests.get(url + 'geofence/rest/rules.json?workspace=geonode&layer=' + resource.layer.name,
                                 headers=headers,
                                 auth=HTTPBasicAuth(user, passwd))
                if (r.status_code >= 200):
                    gs_rules = r.json()
                    r_ids = []
                    if gs_rules and gs_rules['rules']:
                        for r in gs_rules['rules']:
                            if r['layer'] and r['layer'] == resource.layer.name:
                                r_ids.append(r['id'])

                    # Delete GeoFence Rules associated to the Layer
                    # curl -X DELETE -u admin:geoserver http://<host>:<port>/geoserver/geofence/rest/rules/id/{r_id}
                    for i, r_id in enumerate(r_ids):
                        r = requests.delete(url + 'geofence/rest/rules/id/' + str(r_id),
                                            headers=headers,
                                            auth=HTTPBasicAuth(user, passwd))
                        if (r.status_code < 200 or r.status_code > 201):
                            msg = "Could not DELETE GeoServer Rule for Layer "
                            msg = msg + str(resource.layer.name)
                            e = Exception(msg)
                            logger.debug("Response [{}] : {}".format(r.status_code, r.text))
                            raise e
            UserObjectPermission.objects.filter(content_type=ContentType.objects.get_for_model(resource.layer),
                                                object_pk=instance.id).delete()
            GroupObjectPermission.objects.filter(content_type=ContentType.objects.get_for_model(resource.layer),
                                                 object_pk=instance.id).delete()
        except Exception as e:
            tb = traceback.format_exc()
            logger.debug(tb)
            raise e
        finally:
            set_geofence_invalidate_cache()

    UserObjectPermission.objects.filter(content_type=ContentType.objects.get_for_model(resource),
                                        object_pk=instance.id).delete()
    GroupObjectPermission.objects.filter(content_type=ContentType.objects.get_for_model(resource),
                                         object_pk=instance.id).delete()


# Logic to login a user automatically when it has successfully
# activated an account:
def autologin(sender, **kwargs):
    user = kwargs['user']
    request = kwargs['request']
    # Manually setting the default user backed to avoid the
    # 'User' object has no attribute 'backend' error
    user.backend = 'django.contrib.auth.backends.ModelBackend'
    # This login function does not need password.
    login(request, user)

# FIXME(Ariel): Replace this signal with the one from django-user-accounts
# user_activated.connect(autologin)<|MERGE_RESOLUTION|>--- conflicted
+++ resolved
@@ -241,12 +241,7 @@
                         assign_perm(perm, group, self.get_self_resource())
 
 
-<<<<<<< HEAD
-@on_ogc_backend(geoserver.BACKEND_PACKAGE)
-def set_geofence_invalidate_cache():
-=======
 def get_geofence_rules_count():
->>>>>>> fa416fd7
     """invalidate GeoFence Cache Rules"""
     try:
         url = settings.OGC_SERVER['default']['LOCATION']
@@ -273,18 +268,10 @@
         return -1
 
 
-<<<<<<< HEAD
 @on_ogc_backend(geoserver.BACKEND_PACKAGE)
-def set_geofence_all(instance):
-    """assign access permissions to all users"""
-    resource = instance.get_self_resource()
-
-    if hasattr(resource, "layer"):
-=======
 def set_geofence_invalidate_cache():
     """invalidate GeoFence Cache Rules"""
     if settings.OGC_SERVER['default']['GEOFENCE_SECURITY_ENABLED']:
->>>>>>> fa416fd7
         try:
             url = settings.OGC_SERVER['default']['LOCATION']
             user = settings.OGC_SERVER['default']['USER']
@@ -304,14 +291,8 @@
             logger.debug(tb)
             raise e
 
-<<<<<<< HEAD
+
 @on_ogc_backend(geoserver.BACKEND_PACKAGE)
-def set_geofence_owner(instance, username, view_perms=False, download_perms=False):
-    """assign access permissions to owner user"""
-    resource = instance.get_self_resource()
-=======
->>>>>>> fa416fd7
-
 def set_geofence_all(instance):
     """assign access permissions to all users"""
     if settings.OGC_SERVER['default']['GEOFENCE_SECURITY_ENABLED']:
@@ -378,6 +359,7 @@
                 set_geofence_invalidate_cache()
 
 
+@on_ogc_backend(geoserver.BACKEND_PACKAGE)
 def set_geofence_owner(instance, username, view_perms=False, download_perms=False):
     """assign access permissions to owner user"""
     if settings.OGC_SERVER['default']['GEOFENCE_SECURITY_ENABLED']:
