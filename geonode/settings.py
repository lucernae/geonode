# -*- coding: utf-8 -*-
#########################################################################
#
# Copyright (C) 2012 OpenPlans
#
# This program is free software: you can redistribute it and/or modify
# it under the terms of the GNU General Public License as published by
# the Free Software Foundation, either version 3 of the License, or
# (at your option) any later version.
#
# This program is distributed in the hope that it will be useful,
# but WITHOUT ANY WARRANTY; without even the implied warranty of
# MERCHANTABILITY or FITNESS FOR A PARTICULAR PURPOSE. See the
# GNU General Public License for more details.
#
# You should have received a copy of the GNU General Public License
# along with this program. If not, see <http://www.gnu.org/licenses/>.
#
#########################################################################

# Django settings for the GeoNode project.
import os
from kombu import Queue
import geonode
from geonode.celery_app import app  # flake8: noqa

#
# General Django development settings
#

# GeoNode Version
VERSION = geonode.get_version()

# Defines the directory that contains the settings file as the PROJECT_ROOT
# It is used for relative settings elsewhere.
PROJECT_ROOT = os.path.abspath(os.path.dirname(__file__))

# Setting debug to true makes Django serve static media and
# present pretty error pages.
DEBUG = TEMPLATE_DEBUG = True

# Set to True to load non-minified versions of (static) client dependencies
# Requires to set-up Node and tools that are required for static development
# otherwise it will raise errors for the missing non-minified dependencies
DEBUG_STATIC = False

# This is needed for integration tests, they require
# geonode to be listening for GeoServer auth requests.
os.environ['DJANGO_LIVE_TEST_SERVER_ADDRESS'] = 'localhost:8000'

# Defines settings for development
DATABASES = {
    'default': {
        'ENGINE': 'django.db.backends.sqlite3',
        'NAME': os.path.join(PROJECT_ROOT, 'development.db'),
    },
    # vector datastore for uploads
    # 'datastore' : {
    #    'ENGINE': 'django.contrib.gis.db.backends.postgis',
    #    'NAME': '',
    #    'USER' : '',
    #    'PASSWORD' : '',
    #    'HOST' : '',
    #    'PORT' : '',
    # }
}

# Local time zone for this installation. Choices can be found here:
# http://en.wikipedia.org/wiki/List_of_tz_zones_by_name
# although not all choices may be available on all operating systems.
# If running in a Windows environment this must be set to the same as your
# system time zone.
TIME_ZONE = 'America/Chicago'

# Language code for this installation. All choices can be found here:
# http://www.i18nguy.com/unicode/language-identifiers.html
LANGUAGE_CODE = 'en'

LANGUAGES = (
    ('en', 'English'),
    ('es', 'Español'),
    ('it', 'Italiano'),
    ('fr', 'Français'),
    ('de', 'Deutsch'),
    ('el', 'Ελληνικά'),
    ('id', 'Bahasa Indonesia'),
    ('zh-cn', '中文'),
    ('ja', '日本語'),
    ('fa', 'Persian'),
    ('ar', 'Arabic'),
    ('bn', 'Bengali'),
    ('ne', 'Nepali'),
    ('sq', 'Albanian'),
    ('af', 'Afrikaans'),
    ('sw', 'Swahili'),
    ('pt', 'Portuguese'),
    ('ru', 'Russian'),
    ('vi', 'Vietnamese'),
    ('ko', '한국어'),
    ('am', 'Amharic'),
    ('km', 'Khmer'),
    ('pl', 'Polish'),
    ('sv', 'Swedish'),
    ('th', 'ไทย'),
    ('uk', 'Ukranian'),
    ('si', 'Sinhala'),
    ('ta', 'Tamil'),
    ('tl', 'Tagalog'),
)

EXTRA_LANG_INFO = {
    'am': {
        'bidi': False,
        'code': 'am',
        'name': 'Amharic',
        'name_local': 'Amharic',
        },
    'tl': {
        'bidi': False,
        'code': 'tl',
        'name': 'Tagalog',
        'name_local': 'tagalog',
        },
    'ta': {
        'bidi': False,
        'code': 'ta',
        'name': 'Tamil',
        'name_local': u'tamil',
        },
    'si': {
        'bidi': False,
        'code': 'si',
        'name': 'Sinhala',
        'name_local': 'sinhala',
        },
}

AUTH_USER_MODEL = 'people.Profile'

# If you set this to False, Django will make some optimizations so as not
# to load the internationalization machinery.
USE_I18N = True

MODELTRANSLATION_LANGUAGES = ['en', ]

MODELTRANSLATION_DEFAULT_LANGUAGE = 'en'

MODELTRANSLATION_FALLBACK_LANGUAGES = ('en',)

# Absolute path to the directory that holds media.
# Example: "/home/media/media.lawrence.com/"
MEDIA_ROOT = os.path.join(PROJECT_ROOT, "uploaded")

# URL that handles the media served from MEDIA_ROOT. Make sure to use a
# trailing slash if there is a path component (optional in other cases).
# Examples: "http://media.lawrence.com", "http://example.com/media/"
MEDIA_URL = "/uploaded/"

# Absolute path to the directory that holds static files like app media.
# Example: "/home/media/media.lawrence.com/apps/"
STATIC_ROOT = os.path.join(PROJECT_ROOT, "static_root")

# URL that handles the static files like app media.
# Example: "http://media.lawrence.com"
STATIC_URL = "/static/"

# Additional directories which hold static files
STATICFILES_DIRS = [
    os.path.join(PROJECT_ROOT, "static"),
]

# List of finder classes that know how to find static files in
# various locations.
STATICFILES_FINDERS = (
    'django.contrib.staticfiles.finders.FileSystemFinder',
    'django.contrib.staticfiles.finders.AppDirectoriesFinder',
    #    'django.contrib.staticfiles.finders.DefaultStorageFinder',
)

# Note that Django automatically includes the "templates" dir in all the
# INSTALLED_APPS, se there is no need to add maps/templates or admin/templates
TEMPLATE_DIRS = (
    os.path.join(PROJECT_ROOT, "templates"),
)

# Location of translation files
LOCALE_PATHS = (
    os.path.join(PROJECT_ROOT, "locale"),
)

# Make this unique, and don't share it with anybody.
SECRET_KEY = 'myv-y4#7j-d*p-__@j#*3z@!y24fz8%^z2v6atuy4bo9vqr1_a'

# Location of url mappings
ROOT_URLCONF = 'geonode.urls'

# Site id in the Django sites framework
SITE_ID = 1

# Login and logout urls override
LOGIN_URL = '/account/login/'
LOGOUT_URL = '/account/logout/'

# Documents application
ALLOWED_DOCUMENT_TYPES = [
    'doc', 'docx', 'gif', 'jpg', 'jpeg', 'ods', 'odt', 'odp', 'pdf', 'png', 'ppt',
    'pptx', 'rar', 'sld', 'tif', 'tiff', 'txt', 'xls', 'xlsx', 'xml', 'zip', 'gz',
    'qml'
]
MAX_DOCUMENT_SIZE = 2  # MB

# DOCUMENT_TYPE_MAP and DOCUMENT_MIMETYPE_MAP update enumerations in
# documents/enumerations.py and should only
# need to be uncommented if adding other types
# to settings.ALLOWED_DOCUMENT_TYPES

# DOCUMENT_TYPE_MAP = {}
# DOCUMENT_MIMETYPE_MAP = {}

GEONODE_APPS = (
    # GeoNode internal apps
    'geonode.people',
    'geonode.base',
    'geonode.layers',
    'geonode.maps',
    'geonode.proxy',
    'geonode.security',
    'geonode.social',
    'geonode.catalogue',
    'geonode.documents',
    'geonode.api',
    'geonode.groups',
    'geonode.services',

    # QGIS Server Apps
    'geonode.qgis_server',

    # GeoServer Apps
    # Geoserver needs to come last because
    # it's signals may rely on other apps' signals.
    # 'geonode.geoserver',
    'geonode.upload',
    'geonode.tasks',

)

GEONODE_CONTRIB_APPS = (
    # GeoNode Contrib Apps
    'geonode.contrib.dynamic',
    'geonode.contrib.exif',
    'geonode.contrib.favorite',
    'geonode.contrib.geogig',
    'geonode.contrib.geosites',
    'geonode.contrib.nlp',
    'geonode.contrib.slack'
)

# Uncomment the following line to enable contrib apps
# GEONODE_APPS = GEONODE_APPS + GEONODE_CONTRIB_APPS

INSTALLED_APPS = (

    # Boostrap admin theme
    # 'django_admin_bootstrapped.bootstrap3',
    # 'django_admin_bootstrapped',

    # Apps bundled with Django
    'django.contrib.auth',
    'django.contrib.contenttypes',
    'django.contrib.sessions',
    'django.contrib.sites',
    'django.contrib.admin',
    'django.contrib.sitemaps',
    'django.contrib.staticfiles',
    'django.contrib.messages',
    'django.contrib.humanize',
    'django.contrib.gis',

    # Third party apps

    # Utility
    'pagination',
    'taggit',
    'friendlytagloader',
    'geoexplorer',
    'leaflet',
    'django_extensions',
    # 'haystack',
    'autocomplete_light',
    'mptt',
    'modeltranslation',
    'djcelery',

    # Theme
    "pinax_theme_bootstrap_account",
    "pinax_theme_bootstrap",
    'django_forms_bootstrap',

    # Social
    'account',
    'avatar',
    'dialogos',
    'agon_ratings',
    #'notification',
    'announcements',
    'actstream',
    'user_messages',
    'tastypie',
    'polymorphic',
    'guardian',

    # Geosafe
    'geosafe',
    'south',
    'djcelery',

) + GEONODE_APPS

LOGGING = {
    'version': 1,
    'disable_existing_loggers': True,
    'formatters': {
        'verbose': {
            'format': '%(levelname)s %(asctime)s %(module)s %(process)d %(thread)d %(message)s'
        },
        'simple': {
            'format': '%(message)s',
        },
    },
    'filters': {
        'require_debug_false': {
            '()': 'django.utils.log.RequireDebugFalse'
        }
    },
    'handlers': {
        'null': {
            'level': 'ERROR',
            'class': 'django.utils.log.NullHandler',
        },
        'console': {
            'level': 'DEBUG',
            'class': 'logging.StreamHandler',
            'formatter': 'simple'
        },
        'mail_admins': {
            'level': 'ERROR', 'filters': ['require_debug_false'],
            'class': 'django.utils.log.AdminEmailHandler',
        }
    },
    "loggers": {
        "django": {
            "handlers": ["console"], "level": "ERROR", },
        "geonode": {
            "handlers": ["console"], "level": "DEBUG", },
        "gsconfig.catalog": {
            "handlers": ["console"], "level": "ERROR", },
        "owslib": {
            "handlers": ["console"], "level": "ERROR", },
        "pycsw": {
            "handlers": ["console"], "level": "ERROR", },
        },
    }

#
# Customizations to built in Django settings required by GeoNode
#


TEMPLATE_CONTEXT_PROCESSORS = (
    'django.contrib.auth.context_processors.auth',
    'django.core.context_processors.debug',
    'django.core.context_processors.i18n',
    "django.core.context_processors.tz",
    'django.core.context_processors.media',
    "django.core.context_processors.static",
    'django.core.context_processors.request',
    'django.contrib.messages.context_processors.messages',
    'account.context_processors.account',
    # The context processor below adds things like SITEURL
    # and GEOSERVER_BASE_URL to all pages that use a RequestContext
    'geonode.context_processors.resource_urls',
    'geonode.geoserver.context_processors.geoserver_urls',
)

MIDDLEWARE_CLASSES = (
    'django.middleware.common.CommonMiddleware',
    'django.contrib.sessions.middleware.SessionMiddleware',
    'django.contrib.messages.middleware.MessageMiddleware',
    # The setting below makes it possible to serve different languages per
    # user depending on things like headers in HTTP requests.
    'django.middleware.locale.LocaleMiddleware',
    'pagination.middleware.PaginationMiddleware',
    'django.middleware.csrf.CsrfViewMiddleware',
    'django.contrib.auth.middleware.AuthenticationMiddleware',
    'django.middleware.clickjacking.XFrameOptionsMiddleware',
    # This middleware allows to print private layers for the users that have
    # the permissions to view them.
    # It sets temporary the involved layers as public before restoring the permissions.
    # Beware that for few seconds the involved layers are public there could be risks.
    # 'geonode.middleware.PrintProxyMiddleware',
)


# Replacement of default authentication backend in order to support
# permissions per object.
AUTHENTICATION_BACKENDS = (
    'django.contrib.auth.backends.ModelBackend',
    'guardian.backends.ObjectPermissionBackend',
)

ANONYMOUS_USER_ID = -1
GUARDIAN_GET_INIT_ANONYMOUS_USER = 'geonode.people.models.get_anonymous_user_instance'

# Whether the uplaoded resources should be public and downloadable by default or not
DEFAULT_ANONYMOUS_VIEW_PERMISSION = True
DEFAULT_ANONYMOUS_DOWNLOAD_PERMISSION = True

#
# Settings for default search size
#
DEFAULT_SEARCH_SIZE = 10


#
# Settings for third party apps
#

# Agon Ratings
AGON_RATINGS_CATEGORY_CHOICES = {
    "maps.Map": {
        "map": "How good is this map?"
    },
    "layers.Layer": {
        "layer": "How good is this layer?"
    },
    "documents.Document": {
        "document": "How good is this document?"
    }
}

# Activity Stream
ACTSTREAM_SETTINGS = {
    'MODELS': (
        'people.Profile',
        'layers.layer',
        'maps.map',
        'dialogos.comment',
        'documents.document',
        'services.service'),
    'FETCH_RELATIONS': True,
    'USE_PREFETCH': False,
    'USE_JSONFIELD': True,
    'GFK_FETCH_DEPTH': 1,
}

# Settings for Social Apps
REGISTRATION_OPEN = False
ACCOUNT_EMAIL_CONFIRMATION_EMAIL = False
ACCOUNT_EMAIL_CONFIRMATION_REQUIRED = False
ACCOUNT_APPROVAL_REQUIRED = False

# Email for users to contact admins.
THEME_ACCOUNT_CONTACT_EMAIL = 'admin@example.com'

#
# Test Settings
#

# Setting a custom test runner to avoid running the tests for
# some problematic 3rd party apps
TEST_RUNNER = 'django_nose.NoseTestSuiteRunner'

# Arguments for the test runner
NOSE_ARGS = [
    '--nocapture',
    '--detailed-errors',
]

#
# GeoNode specific settings
#

SITEURL = "http://localhost:8000/"

USE_QUEUE = False

DEFAULT_WORKSPACE = 'geonode'
CASCADE_WORKSPACE = 'geonode'

OGP_URL = "http://geodata.tufts.edu/solr/select"

# Topic Categories list should not be modified (they are ISO). In case you
# absolutely need it set to True this variable
MODIFY_TOPICCATEGORY = False

MISSING_THUMBNAIL = 'geonode/img/missing_thumb.png'

# Search Snippet Cache Time in Seconds
CACHE_TIME = 0

# OGC (WMS/WFS/WCS) Server Settings
# OGC (WMS/WFS/WCS) Server Settings
OGC_SERVER = {
    'default': {
        'BACKEND': 'geonode.geoserver',
        'LOCATION': 'http://localhost:8080/geoserver/',
        # PUBLIC_LOCATION needs to be kept like this because in dev mode
        # the proxy won't work and the integration tests will fail
        # the entire block has to be overridden in the local_settings
        'PUBLIC_LOCATION': 'http://localhost:8080/geoserver/',
        'USER': 'admin',
        'PASSWORD': 'geoserver',
        'MAPFISH_PRINT_ENABLED': True,
        'PRINT_NG_ENABLED': True,
        'GEONODE_SECURITY_ENABLED': True,
        'GEOGIG_ENABLED': False,
        'WMST_ENABLED': False,
        'BACKEND_WRITE_ENABLED': True,
        'WPS_ENABLED': False,
        'LOG_FILE': '%s/geoserver/data/logs/geoserver.log' % os.path.abspath(os.path.join(PROJECT_ROOT, os.pardir)),
        # Set to name of database in DATABASES dictionary to enable
        'DATASTORE': '',  # 'datastore',
        'TIMEOUT': 10  # number of seconds to allow for HTTP requests
    }
}

# Uploader Settings
UPLOADER = {
    'BACKEND': 'geonode.rest',
    'OPTIONS': {
        'TIME_ENABLED': False,
        'GEOGIG_ENABLED': False,
    }
}

# CSW settings
CATALOGUE = {
    'default': {
        # The underlying CSW implementation
        # default is pycsw in local mode (tied directly to GeoNode Django DB)
        'ENGINE': 'geonode.catalogue.backends.pycsw_local',
        # pycsw in non-local mode
        # 'ENGINE': 'geonode.catalogue.backends.pycsw_http',
        # GeoNetwork opensource
        # 'ENGINE': 'geonode.catalogue.backends.geonetwork',
        # deegree and others
        # 'ENGINE': 'geonode.catalogue.backends.generic',

        # The FULLY QUALIFIED base url to the CSW instance for this GeoNode
        'URL': '%scatalogue/csw' % SITEURL,
        # 'URL': 'http://localhost:8080/geonetwork/srv/en/csw',
        # 'URL': 'http://localhost:8080/deegree-csw-demo-3.0.4/services',

        # login credentials (for GeoNetwork)
        # 'USER': 'admin',
        # 'PASSWORD': 'admin',
    }
}

# pycsw settings
PYCSW = {
    # pycsw configuration
    'CONFIGURATION': {
        # uncomment / adjust to override server config system defaults
        #'server': {
        #    'maxrecords': '10',
        #    'pretty_print': 'true',
        #    'federatedcatalogues': 'http://catalog.data.gov/csw'
        #},
        'metadata:main': {
            'identification_title': 'GeoNode Catalogue',
            'identification_abstract': 'GeoNode is an open source platform that facilitates the creation, sharing, ' \
            'and collaborative use of geospatial data',
            'identification_keywords': 'sdi,catalogue,discovery,metadata,GeoNode',
            'identification_keywords_type': 'theme',
            'identification_fees': 'None',
            'identification_accessconstraints': 'None',
            'provider_name': 'Organization Name',
            'provider_url': SITEURL,
            'contact_name': 'Lastname, Firstname',
            'contact_position': 'Position Title',
            'contact_address': 'Mailing Address',
            'contact_city': 'City',
            'contact_stateorprovince': 'Administrative Area',
            'contact_postalcode': 'Zip or Postal Code',
            'contact_country': 'Country',
            'contact_phone': '+xx-xxx-xxx-xxxx',
            'contact_fax': '+xx-xxx-xxx-xxxx',
            'contact_email': 'Email Address',
            'contact_url': 'Contact URL',
            'contact_hours': 'Hours of Service',
            'contact_instructions': 'During hours of service. Off on weekends.',
            'contact_role': 'pointOfContact',
        },
        'metadata:inspire': {
            'enabled': 'true',
            'languages_supported': 'eng,gre',
            'default_language': 'eng',
            'date': 'YYYY-MM-DD',
            'gemet_keywords': 'Utility and governmental services',
            'conformity_service': 'notEvaluated',
            'contact_name': 'Organization Name',
            'contact_email': 'Email Address',
            'temp_extent': 'YYYY-MM-DD/YYYY-MM-DD',
        }
    }
}

# GeoNode javascript client configuration

# default map projection
# Note: If set to EPSG:4326, then only EPSG:4326 basemaps will work.
DEFAULT_MAP_CRS = "EPSG:900913"

# Where should newly created maps be focused?
DEFAULT_MAP_CENTER = (0, 0)

# How tightly zoomed should newly created maps be?
# 0 = entire world;
# maximum zoom is between 12 and 15 (for Google Maps, coverage varies by area)
DEFAULT_MAP_ZOOM = 0

MAP_BASELAYERS = [{
    "source": {"ptype": "gxp_olsource"},
    "type": "OpenLayers.Layer",
    "args": ["No background"],
    "visibility": False,
    "fixed": True,
    "group":"background"
}, {
    "source": {"ptype": "gxp_osmsource"},
    "type": "OpenLayers.Layer.OSM",
    "name": "mapnik",
    "visibility": False,
    "fixed": True,
    "group": "background"
}, {
    "source": {"ptype": "gxp_mapquestsource"},
    "name": "osm",
    "group": "background",
    "visibility": True
}, {
    "source": {"ptype": "gxp_mapquestsource"},
    "name": "naip",
    "group": "background",
    "visibility": False
}, 
{
    "source": {"ptype": "gxp_mapboxsource"},
}]

SOCIAL_BUTTONS = True

SOCIAL_ORIGINS = [{
    "label":"Email",
    "url":"mailto:?subject={name}&body={url}",
    "css_class":"email"
}, {
    "label":"Facebook",
    "url":"http://www.facebook.com/sharer.php?u={url}",
    "css_class":"fb"
}, {
    "label":"Twitter",
    "url":"https://twitter.com/share?url={url}&hashtags={hashtags}",
    "css_class":"tw"
}, {
    "label":"Google +",
    "url":"https://plus.google.com/share?url={url}",
    "css_class":"gp"
}]

#CKAN Query String Parameters names pulled from
#https://github.com/ckan/ckan/blob/2052628c4a450078d58fb26bd6dc239f3cc68c3e/ckan/logic/action/create.py#L43
CKAN_ORIGINS = [{
    "label":"Humanitarian Data Exchange (HDX)",
    "url":"https://data.hdx.rwlabs.org/dataset/new?title={name}&dataset_date={date}&notes={abstract}&caveats={caveats}",
    "css_class":"hdx"
}]
#SOCIAL_ORIGINS.extend(CKAN_ORIGINS)

# Setting TWITTER_CARD to True will enable Twitter Cards
# https://dev.twitter.com/cards/getting-started
# Be sure to replace @GeoNode with your organization or site's twitter handle.
TWITTER_CARD = True
TWITTER_SITE = '@GeoNode'
TWITTER_HASHTAGS = ['geonode']

OPENGRAPH_ENABLED = True

# Enable Licenses User Interface
# Regardless of selection, license field stil exists as a field in the Resourcebase model.
# Detail Display: above, below, never
# Metadata Options: verbose, light, never
LICENSES = {
    'ENABLED': True,
    'DETAIL': 'above',
    'METADATA': 'verbose',
}

SRID = {
    'DETAIL': 'never',
}

SESSION_SERIALIZER = 'django.contrib.sessions.serializers.PickleSerializer'

# Require users to authenticate before using Geonode
LOCKDOWN_GEONODE = False

# Add additional paths (as regular expressions) that don't require
# authentication.
AUTH_EXEMPT_URLS = ()

# A tuple of hosts the proxy can send requests to.
PROXY_ALLOWED_HOSTS = ()

# The proxy to use when making cross origin requests.
PROXY_URL = '/proxy/?url=' if DEBUG else None

# Haystack Search Backend Configuration.  To enable, first install the following:
# - pip install django-haystack
# - pip install pyelasticsearch
# Set HAYSTACK_SEARCH to True
# Run "python manage.py rebuild_index"
HAYSTACK_SEARCH = False
# Avoid permissions prefiltering
SKIP_PERMS_FILTER = False
# Update facet counts from Haystack
HAYSTACK_FACET_COUNTS = False
# HAYSTACK_CONNECTIONS = {
#    'default': {
#        'ENGINE': 'haystack.backends.elasticsearch_backend.ElasticsearchSearchEngine',
#        'URL': 'http://127.0.0.1:9200/',
#        'INDEX_NAME': 'geonode',
#        },
#    }
# HAYSTACK_SIGNAL_PROCESSOR = 'haystack.signals.RealtimeSignalProcessor'
# HAYSTACK_SEARCH_RESULTS_PER_PAGE = 20

# Available download formats
DOWNLOAD_FORMATS_METADATA = [
    'Atom', 'DIF', 'Dublin Core', 'ebRIM', 'FGDC', 'ISO',
]
DOWNLOAD_FORMATS_VECTOR = [
    'JPEG', 'PDF', 'PNG', 'Zipped Shapefile', 'GML 2.0', 'GML 3.1.1', 'CSV',
    'Excel', 'GeoJSON', 'KML', 'View in Google Earth', 'Tiles',
]
DOWNLOAD_FORMATS_RASTER = [
    'JPEG',
    'PDF',
    'PNG',
    'ArcGrid',
    'GeoTIFF',
    'Gtopo30',
    'ImageMosaic',
    'KML',
    'View in Google Earth',
    'Tiles',
]

ACCOUNT_NOTIFY_ON_PASSWORD_CHANGE = False

TASTYPIE_DEFAULT_FORMATS = ['json']

# gravatar settings
AUTO_GENERATE_AVATAR_SIZES = (20, 32, 80, 100, 140, 200)

# notification settings
NOTIFICATION_LANGUAGE_MODULE = "account.Account"

# Number of results per page listed in the GeoNode search pages
CLIENT_RESULTS_LIMIT = 100

# Number of items returned by the apis 0 equals no limit
API_LIMIT_PER_PAGE = 0
API_INCLUDE_REGIONS_COUNT = False

LEAFLET_CONFIG = {
    'TILES': [
        # Find tiles at:
        # http://leaflet-extras.github.io/leaflet-providers/preview/

        # Stamen toner lite.
        ('Watercolor',
         'http://{s}.tile.stamen.com/watercolor/{z}/{x}/{y}.png',
         'Map tiles by <a href="http://stamen.com">Stamen Design</a>, \
         <a href="http://creativecommons.org/licenses/by/3.0">CC BY 3.0</a> &mdash; Map data &copy; \
         <a href="http://openstreetmap.org">OpenStreetMap</a> contributors, \
         <a href="http://creativecommons.org/licenses/by-sa/2.0/">CC-BY-SA</a>'),
        ('Toner Lite',
         'http://{s}.tile.stamen.com/toner-lite/{z}/{x}/{y}.png',
         'Map tiles by <a href="http://stamen.com">Stamen Design</a>, \
         <a href="http://creativecommons.org/licenses/by/3.0">CC BY 3.0</a> &mdash; Map data &copy; \
         <a href="http://openstreetmap.org">OpenStreetMap</a> contributors, \
         <a href="http://creativecommons.org/licenses/by-sa/2.0/">CC-BY-SA</a>'),
    ],
    'PLUGINS': {
        'esri-leaflet': {
            'js': 'lib/js/esri-leaflet.js?v=%s' % VERSION,
            'auto-include': True,
        },
        'leaflet-fullscreen': {
            'css': 'lib/css/leaflet.fullscreen.css?v=%s' % VERSION,
            'js': 'lib/js/Leaflet.fullscreen.min.js?v=%s' % VERSION,
            'auto-include': True,
        },
    },
    'SRID': 3857,
    'RESET_VIEW': False
}

# option to enable/disable resource unpublishing for administrators
RESOURCE_PUBLISHING = False

# Settings for EXIF contrib app
EXIF_ENABLED = False

# Settings for NLP contrib app
NLP_ENABLED = False
NLP_LOCATION_THRESHOLD = 1.0
NLP_LIBRARY_PATH = "/opt/MITIE/mitielib"
NLP_MODEL_PATH = "/opt/MITIE/MITIE-models/english/ner_model.dat"

# Settings for Slack contrib app
SLACK_ENABLED = False
SLACK_WEBHOOK_URLS = [
    "https://hooks.slack.com/services/T000/B000/XX"
]

CACHES = {
    # DUMMY CACHE FOR DEVELOPMENT
    'default': {
        'BACKEND': 'django.core.cache.backends.dummy.DummyCache',
    },
    # MEMCACHED EXAMPLE
    # 'default': {
    #     'BACKEND': 'django.core.cache.backends.memcached.MemcachedCache',
    #     'LOCATION': '127.0.0.1:11211',
    #     },
    # FILECACHE EXAMPLE
    # 'default': {
    #     'BACKEND': 'django.core.cache.backends.filebased.FileBasedCache',
    #     'LOCATION': '/tmp/django_cache',
    #     }
}

LAYER_PREVIEW_LIBRARY = 'geoext'

SERVICE_UPDATE_INTERVAL = 0

SEARCH_FILTERS = {
    'TEXT_ENABLED': True,
    'TYPE_ENABLED': True,
    'CATEGORIES_ENABLED': True,
    'OWNERS_ENABLED': True,
    'KEYWORDS_ENABLED': True,
    'DATE_ENABLED': True,
    'REGION_ENABLED': True,
    'EXTENT_ENABLED': True,
}

# Queue non-blocking notifications.
NOTIFICATION_QUEUE_ALL = False

BROKER_URL = "django://"
CELERY_ALWAYS_EAGER = True
CELERY_EAGER_PROPAGATES_EXCEPTIONS = True
CELERY_IGNORE_RESULT = True
CELERY_SEND_EVENTS = False
CELERY_RESULT_BACKEND = None
CELERY_TASK_RESULT_EXPIRES = 1
CELERY_DISABLE_RATE_LIMITS = True
CELERY_DEFAULT_QUEUE = "default"
CELERY_DEFAULT_EXCHANGE = "default"
CELERY_DEFAULT_EXCHANGE_TYPE = "direct"
CELERY_DEFAULT_ROUTING_KEY = "default"
CELERY_CREATE_MISSING_QUEUES = True
CELERY_IMPORTS = (
    'geonode.tasks.deletion',
    'geonode.tasks.update',
    'geonode.tasks.email'
)


CELERY_QUEUES = [
    Queue('default', routing_key='default'),
    Queue('cleanup', routing_key='cleanup'),
    Queue('update', routing_key='update'),
    Queue('email', routing_key='email'),
]

import djcelery
djcelery.setup_loader()

<<<<<<< HEAD
=======
# Load more settings from a file called local_settings.py if it exists
try:
    from local_settings import *  # noqa
except ImportError:
    pass

try:
    BING_LAYER = {    
        "source": {
            "ptype": "gxp_bingsource",
            "apiKey": BING_API_KEY
        },
        "name": "AerialWithLabels",
        "fixed": True,
        "visibility": False,
        "group": "background"
    }
    MAP_BASELAYERS.append(BING_LAYER)
except NameError:
    print "Not enabling BingMaps base layer as a BING_API_KEY is not defined in local_settings.py file."

>>>>>>> 8dc5e2f3
# Require users to authenticate before using Geonode
if LOCKDOWN_GEONODE:
    MIDDLEWARE_CLASSES = MIDDLEWARE_CLASSES + \
        ('geonode.security.middleware.LoginRequiredMiddleware',)

#for windows users check if they didn't set GEOS and GDAL in local_settings.py
#maybe they set it as a windows environment
if os.name == 'nt':
    if not "GEOS_LIBRARY_PATH" in locals() or not "GDAL_LIBRARY_PATH" in locals():
        if os.environ.get("GEOS_LIBRARY_PATH", None) \
            and os.environ.get("GDAL_LIBRARY_PATH", None):
            GEOS_LIBRARY_PATH = os.environ.get('GEOS_LIBRARY_PATH')
            GDAL_LIBRARY_PATH = os.environ.get('GDAL_LIBRARY_PATH')
        else:
            #maybe it will be found regardless if not it will throw 500 error
            from django.contrib.gis.geos import GEOSGeometry


# define the urls after the settings are overridden
if 'geonode.geoserver' in INSTALLED_APPS:
    LOCAL_GEOSERVER = {
        "source": {
            "ptype": "gxp_wmscsource",
            "url": OGC_SERVER['default']['PUBLIC_LOCATION'] + "wms",
            "restUrl": "/gs/rest"
        }
    }
    baselayers = MAP_BASELAYERS
    MAP_BASELAYERS = [LOCAL_GEOSERVER]
    MAP_BASELAYERS.extend(baselayers)

# QGIS Server Backend
# The QGIS server URL might be overridden in local_settings.py.
if 'geonode.qgis_server' in INSTALLED_APPS:
    tiles_directory = os.path.join(PROJECT_ROOT, "qgis_tiles")
    QGIS_SERVER_CONFIG = {
        'tiles_directory': tiles_directory,
        'tile_path': tiles_directory + '/%s/%d/%d/%d.png',
        'legend_path': tiles_directory + '/%s/legend.png',
        'thumbnail_path': tiles_directory + '/%s/thumbnail.png',
        'qgis_server_url': 'http://127.0.0.1/qgisltr',
        'layer_directory': os.path.join(PROJECT_ROOT, "qgis_layer")
    }

# This settings here is needed to construct url for InaSAFE-Headless celery
# batch. Note, trailing slash is important
GEONODE_BASE_URL = 'http://localhost:8000/'

# Load more settings from a file called local_settings.py if it exists
try:
    from local_settings import *  # noqa
except ImportError:
    pass<|MERGE_RESOLUTION|>--- conflicted
+++ resolved
@@ -891,8 +891,6 @@
 import djcelery
 djcelery.setup_loader()
 
-<<<<<<< HEAD
-=======
 # Load more settings from a file called local_settings.py if it exists
 try:
     from local_settings import *  # noqa
@@ -914,7 +912,6 @@
 except NameError:
     print "Not enabling BingMaps base layer as a BING_API_KEY is not defined in local_settings.py file."
 
->>>>>>> 8dc5e2f3
 # Require users to authenticate before using Geonode
 if LOCKDOWN_GEONODE:
     MIDDLEWARE_CLASSES = MIDDLEWARE_CLASSES + \
