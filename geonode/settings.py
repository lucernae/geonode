# -*- coding: utf-8 -*-
#########################################################################
#
# Copyright (C) 2012 OpenPlans
#
# This program is free software: you can redistribute it and/or modify
# it under the terms of the GNU General Public License as published by
# the Free Software Foundation, either version 3 of the License, or
# (at your option) any later version.
#
# This program is distributed in the hope that it will be useful,
# but WITHOUT ANY WARRANTY; without even the implied warranty of
# MERCHANTABILITY or FITNESS FOR A PARTICULAR PURPOSE. See the
# GNU General Public License for more details.
#
# You should have received a copy of the GNU General Public License
# along with this program. If not, see <http://www.gnu.org/licenses/>.
#
#########################################################################

# Django settings for the GeoNode project.
import os

#
# General Django development settings
#

# Defines the directory that contains the settings file as the PROJECT_ROOT
# It is used for relative settings elsewhere.
PROJECT_ROOT = os.path.abspath(os.path.dirname(__file__))

# Setting debug to true makes Django serve static media and
# present pretty error pages.
DEBUG = TEMPLATE_DEBUG = True

# Set to True to load non-minified versions of (static) client dependencies
# Requires to set-up Node and tools that are required for static development 
# otherwise it will raise errors for the missing non-minified dependencies
DEBUG_STATIC = False

# This is needed for integration tests, they require
# geonode to be listening for GeoServer auth requests.
os.environ['DJANGO_LIVE_TEST_SERVER_ADDRESS'] = 'localhost:8000'

# Defines settings for development
DATABASES = {
    'default': {
        'ENGINE': 'django.db.backends.sqlite3',
        'NAME': os.path.join(PROJECT_ROOT, 'development.db'),
    },
    # vector datastore for uploads
    #'datastore' : {
    #    'ENGINE': 'django.contrib.gis.db.backends.postgis',
    #    'NAME': '',
    #    'USER' : '',
    #    'PASSWORD' : '',
    #    'HOST' : '',
    #    'PORT' : '',
    #}
}

# Local time zone for this installation. Choices can be found here:
# http://en.wikipedia.org/wiki/List_of_tz_zones_by_name
# although not all choices may be available on all operating systems.
# If running in a Windows environment this must be set to the same as your
# system time zone.
TIME_ZONE = 'America/Chicago'

# Language code for this installation. All choices can be found here:
# http://www.i18nguy.com/unicode/language-identifiers.html
LANGUAGE_CODE = 'en'

LANGUAGES = (
    ('en', 'English'),
    ('es', 'Español'),
    ('it', 'Italiano'),
    ('fr', 'Français'),
    ('de', 'Deutsch'),
    ('el', 'Ελληνικά'),
    ('id', 'Bahasa Indonesia'),
    ('zh-cn', '中文'),
    ('ja', '日本語'),
    ('fa', 'Persian'),
    ('pt', 'Portuguese'),
    ('ru', 'Russian'),
    ('vi', 'Vietnamese'),
    #('fil', 'Filipino'),
    
)

AUTH_USER_MODEL = 'people.Profile'

# If you set this to False, Django will make some optimizations so as not
# to load the internationalization machinery.
USE_I18N = True

MODELTRANSLATION_DEFAULT_LANGUAGE = 'en'

MODELTRANSLATION_LANGUAGES = (
    ('en', 'English'),
    ('es', 'Español'),
)
    

# Absolute path to the directory that holds media.
# Example: "/home/media/media.lawrence.com/"
MEDIA_ROOT = os.path.join(PROJECT_ROOT, "uploaded")

# URL that handles the media served from MEDIA_ROOT. Make sure to use a
# trailing slash if there is a path component (optional in other cases).
# Examples: "http://media.lawrence.com", "http://example.com/media/"
MEDIA_URL = "/uploaded/"

# Absolute path to the directory that holds static files like app media.
# Example: "/home/media/media.lawrence.com/apps/"
STATIC_ROOT = os.path.join(PROJECT_ROOT, "static_root")

# URL that handles the static files like app media.
# Example: "http://media.lawrence.com"
STATIC_URL = "/static/"

# Additional directories which hold static files
STATICFILES_DIRS = [
    os.path.join(PROJECT_ROOT, "static"),
]

# List of finder classes that know how to find static files in
# various locations.
STATICFILES_FINDERS = (
    'django.contrib.staticfiles.finders.FileSystemFinder',
    'django.contrib.staticfiles.finders.AppDirectoriesFinder',
#    'django.contrib.staticfiles.finders.DefaultStorageFinder',
)

# Note that Django automatically includes the "templates" dir in all the
# INSTALLED_APPS, se there is no need to add maps/templates or admin/templates
TEMPLATE_DIRS = (
    os.path.join(PROJECT_ROOT, "templates"),
)

# Location of translation files
LOCALE_PATHS = (
    os.path.join(PROJECT_ROOT, "locale"),
)

# Make this unique, and don't share it with anybody.
SECRET_KEY = 'myv-y4#7j-d*p-__@j#*3z@!y24fz8%^z2v6atuy4bo9vqr1_a'

# Location of url mappings
ROOT_URLCONF = 'geonode.urls'

# Site id in the Django sites framework
SITE_ID = 1

# Login and logout urls override
LOGIN_URL = '/account/login/'
LOGOUT_URL = '/account/logout/'

# Documents application
ALLOWED_DOCUMENT_TYPES = [
    'doc', 'docx','gif', 'jpg', 'jpeg', 'ods', 'odt', 'pdf', 'png', 'ppt', 
    'rar', 'tif', 'tiff', 'txt', 'xls', 'xlsx', 'xml', 'zip', 
]
MAX_DOCUMENT_SIZE = 2 # MB


GEONODE_APPS = (
    # GeoNode internal apps
    'geonode.people',
    'geonode.base',
    'geonode.layers',
    'geonode.maps',
    'geonode.proxy',
    'geonode.security',
    'geonode.social',
    'geonode.catalogue',
    'geonode.documents',
    'geonode.api',
    'geonode.groups',
    'geonode.services',

    # GeoNode Contrib Apps
<<<<<<< HEAD
    
=======
    'geonode.services',
    'geonode.contrib.groups',
>>>>>>> 3df3f438
    #'geonode.contrib.dynamic',

    # GeoServer Apps
    # Geoserver needs to come last because
    # it's signals may rely on other apps' signals.
    'geonode.geoserver',
    'geonode.upload',
)

INSTALLED_APPS = (

    # Apps bundled with Django
    'django.contrib.auth',
    'django.contrib.contenttypes',
    'django.contrib.sessions',
    'django.contrib.sites',
    'django.contrib.admin',
    'django.contrib.sitemaps',
    'django.contrib.staticfiles',
    'django.contrib.messages',
    'django.contrib.humanize',
    'django.contrib.gis',

    # Third party apps

    # Utility
    'pagination',
    'taggit',
    'taggit_templatetags',
    'friendlytagloader',
    'geoexplorer',
    'leaflet',
    'django_extensions',
    #'haystack',
    'autocomplete_light',
    'mptt',
    'modeltranslation',

    # Theme
    "pinax_theme_bootstrap_account",
    "pinax_theme_bootstrap",
    'django_forms_bootstrap',

    # Social
    'account',
    'avatar',
    'dialogos',
    'agon_ratings',
    'notification',
    'announcements',
    'actstream',
    'user_messages',
    'tastypie',
    'polymorphic',
    'guardian',

) + GEONODE_APPS

LOGGING = {
    'version': 1,
    'disable_existing_loggers': True,
    'formatters': {
        'verbose': {
            'format': '%(levelname)s %(asctime)s %(module)s %(process)d %(thread)d %(message)s'
        },
        'simple': {
            'format': '%(message)s',        },
    },
    'filters': {
        'require_debug_false': {
            '()': 'django.utils.log.RequireDebugFalse'
     }
    },
    'handlers': {
        'null': {
            'level':'ERROR',
            'class':'django.utils.log.NullHandler',
        },
        'console':{
            'level':'ERROR',
            'class':'logging.StreamHandler',
            'formatter': 'simple'
        },
        'mail_admins': {
            'level': 'ERROR',
            'filters': ['require_debug_false'],
            'class': 'django.utils.log.AdminEmailHandler',
        }
    },
    "loggers": {
        "django": {
            "handlers": ["console"],
            "level": "ERROR",
        },
        "geonode": {
            "handlers": ["console"],
            "level": "ERROR",
        },

        "gsconfig.catalog": {
            "handlers": ["console"],
            "level": "ERROR",
        },
        "owslib": {
            "handlers": ["console"],
            "level": "ERROR",
        },
        "pycsw": {
            "handlers": ["console"],
            "level": "ERROR",
        },
    },
}

#
# Customizations to built in Django settings required by GeoNode
#


TEMPLATE_CONTEXT_PROCESSORS = (
    'django.contrib.auth.context_processors.auth',
    'django.core.context_processors.debug',
    'django.core.context_processors.i18n',
    "django.core.context_processors.tz",
    'django.core.context_processors.media',
    "django.core.context_processors.static",
    'django.core.context_processors.request',
    'django.contrib.messages.context_processors.messages',
    'account.context_processors.account',
    # The context processor below adds things like SITEURL
    # and GEOSERVER_BASE_URL to all pages that use a RequestContext
    'geonode.context_processors.resource_urls',
    'geonode.geoserver.context_processors.geoserver_urls',
)

MIDDLEWARE_CLASSES = (
    'django.middleware.common.CommonMiddleware',
    'django.contrib.sessions.middleware.SessionMiddleware',
    'django.contrib.messages.middleware.MessageMiddleware',
    # The setting below makes it possible to serve different languages per
    # user depending on things like headers in HTTP requests.
    'django.middleware.locale.LocaleMiddleware',
    'pagination.middleware.PaginationMiddleware',
    'django.middleware.csrf.CsrfViewMiddleware',
    'django.contrib.auth.middleware.AuthenticationMiddleware',
)


# Replacement of default authentication backend in order to support
# permissions per object.
AUTHENTICATION_BACKENDS = ('django.contrib.auth.backends.ModelBackend','guardian.backends.ObjectPermissionBackend',)

ANONYMOUS_USER_ID = -1
GUARDIAN_GET_INIT_ANONYMOUS_USER = 'geonode.people.models.get_anonymous_user_instance'

#
# Settings for default search size
#
DEFAULT_SEARCH_SIZE = 10


#
# Settings for third party apps
#

# Agon Ratings
AGON_RATINGS_CATEGORY_CHOICES = {
    "maps.Map": {
        "map": "How good is this map?"
    },
    "layers.Layer": {
        "layer": "How good is this layer?"
    },
    "documents.Document": {
        "document": "How good is this document?"
    }
}

# Activity Stream
ACTSTREAM_SETTINGS = {
    'MODELS': ('people.Profile', 'layers.layer', 'maps.map', 'dialogos.comment', 'documents.document', 'services.service'),
    'FETCH_RELATIONS': True,
    'USE_PREFETCH': False,
    'USE_JSONFIELD': True,
    'GFK_FETCH_DEPTH': 1,
}

# Settings for Social Apps
AUTH_PROFILE_MODULE = 'people.Profile'
REGISTRATION_OPEN = False

# Email for users to contact admins.
THEME_ACCOUNT_CONTACT_EMAIL = 'admin@example.com'

#
# Test Settings
#

# Setting a custom test runner to avoid running the tests for
# some problematic 3rd party apps
TEST_RUNNER = 'django_nose.NoseTestSuiteRunner'

# Arguments for the test runner
NOSE_ARGS = [
      '--nocapture',
      '--detailed-errors',
      ]

#
# GeoNode specific settings
#

SITEURL = "http://localhost:8000/"

USE_QUEUE = False

DEFAULT_WORKSPACE = 'geonode'
CASCADE_WORKSPACE = 'geonode'

OGP_URL = "http://geodata.tufts.edu/solr/select"

# Topic Categories list should not be modified (they are ISO). In case you 
# absolutely need it set to True this variable
MODIFY_TOPICCATEGORY = False

MISSING_THUMBNAIL = 'geonode/img/missing_thumb.png'

# Search Snippet Cache Time in Seconds
CACHE_TIME=0

# OGC (WMS/WFS/WCS) Server Settings
# OGC (WMS/WFS/WCS) Server Settings
OGC_SERVER = {
    'default' : {
        'BACKEND' : 'geonode.geoserver',
        'LOCATION' : 'http://localhost:8080/geoserver/',
        # PUBLIC_LOCATION needs to be kept like this because in dev mode
        # the proxy won't work and the integration tests will fail
        # the entire block has to be overridden in the local_settings
        'PUBLIC_LOCATION' : 'http://localhost:8080/geoserver/',
        'USER' : 'admin',
        'PASSWORD' : 'geoserver',
        'MAPFISH_PRINT_ENABLED' : True,
        'PRINT_NG_ENABLED' : True,
        'GEONODE_SECURITY_ENABLED' : True,
        'GEOGIT_ENABLED' : False,
        'WMST_ENABLED' : False,
        'BACKEND_WRITE_ENABLED': True,
        'WPS_ENABLED' : True,
        # Set to name of database in DATABASES dictionary to enable
        'DATASTORE': '', #'datastore',
        'TIMEOUT': 10  # number of seconds to allow for HTTP requests
    }
}

# Uploader Settings
UPLOADER = {
    'BACKEND' : 'geonode.rest',
    'OPTIONS' : {
        'TIME_ENABLED': False,
        'GEOGIT_ENABLED': False,
    }
}

# CSW settings
CATALOGUE = {
    'default': {
        # The underlying CSW implementation
        # default is pycsw in local mode (tied directly to GeoNode Django DB)
        'ENGINE': 'geonode.catalogue.backends.pycsw_local',
        # pycsw in non-local mode
        #'ENGINE': 'geonode.catalogue.backends.pycsw_http',
        # GeoNetwork opensource
        #'ENGINE': 'geonode.catalogue.backends.geonetwork',
        # deegree and others
        #'ENGINE': 'geonode.catalogue.backends.generic',

        # The FULLY QUALIFIED base url to the CSW instance for this GeoNode
        'URL': '%scatalogue/csw' % SITEURL,
        #'URL': 'http://localhost:8080/geonetwork/srv/en/csw',
        #'URL': 'http://localhost:8080/deegree-csw-demo-3.0.4/services',

        # login credentials (for GeoNetwork)
        'USER': 'admin',
        'PASSWORD': 'admin',
    }
}

# pycsw settings
PYCSW = {
    # pycsw configuration
    'CONFIGURATION': {
        'metadata:main': {
            'identification_title': 'GeoNode Catalogue',
            'identification_abstract': 'GeoNode is an open source platform that facilitates the creation, sharing, and collaborative use of geospatial data',
            'identification_keywords': 'sdi,catalogue,discovery,metadata,GeoNode',
            'identification_keywords_type': 'theme',
            'identification_fees': 'None',
            'identification_accessconstraints': 'None',
            'provider_name': 'Organization Name',
            'provider_url': SITEURL,
            'contact_name': 'Lastname, Firstname',
            'contact_position': 'Position Title',
            'contact_address': 'Mailing Address',
            'contact_city': 'City',
            'contact_stateorprovince': 'Administrative Area',
            'contact_postalcode': 'Zip or Postal Code',
            'contact_country': 'Country',
            'contact_phone': '+xx-xxx-xxx-xxxx',
            'contact_fax': '+xx-xxx-xxx-xxxx',
            'contact_email': 'Email Address',
            'contact_url': 'Contact URL',
            'contact_hours': 'Hours of Service',
            'contact_instructions': 'During hours of service. Off on weekends.',
            'contact_role': 'pointOfContact',
        },
        'metadata:inspire': {
            'enabled': 'true',
            'languages_supported': 'eng,gre',
            'default_language': 'eng',
            'date': 'YYYY-MM-DD',
            'gemet_keywords': 'Utility and governmental services',
            'conformity_service': 'notEvaluated',
            'contact_name': 'Organization Name',
            'contact_email': 'Email Address',
            'temp_extent': 'YYYY-MM-DD/YYYY-MM-DD',
        }
    }
}

# GeoNode javascript client configuration

# Where should newly created maps be focused?
DEFAULT_MAP_CENTER = (0, 0)

# How tightly zoomed should newly created maps be?
# 0 = entire world;
# maximum zoom is between 12 and 15 (for Google Maps, coverage varies by area)
DEFAULT_MAP_ZOOM = 0

MAP_BASELAYERS = [{
    "source": {"ptype": "gxp_olsource"},
    "type":"OpenLayers.Layer",
    "args":["No background"],
    "visibility": False,
    "fixed": True,
    "group":"background"
  }, {
    "source": {"ptype": "gxp_osmsource"},
    "type":"OpenLayers.Layer.OSM",
    "name":"mapnik",
    "visibility": False,
    "fixed": True,
    "group":"background"
  }, {
    "source": {"ptype": "gxp_mapquestsource"},
    "name":"osm",
    "group":"background",
    "visibility": True
  }, {
    "source": {"ptype": "gxp_mapquestsource"},
    "name":"naip",
    "group":"background",
    "visibility": False
  }, {
    "source": {"ptype": "gxp_bingsource"},
    "name": "AerialWithLabels",
    "fixed": True,
    "visibility": False,
    "group":"background"
  },{
    "source": {"ptype": "gxp_mapboxsource"},
}]

if 'geonode.geoserver' in INSTALLED_APPS:
    LOCAL_GEOSERVER = {
        "source": {
            "ptype": "gxp_wmscsource",
            "url": OGC_SERVER['default']['PUBLIC_LOCATION'] + "wms",
            "restUrl": "/gs/rest"
        }
    }
    baselayers = MAP_BASELAYERS
    MAP_BASELAYERS = [LOCAL_GEOSERVER]
    MAP_BASELAYERS.extend(baselayers)



SOCIAL_BUTTONS = True

#Enable Licenses User Interface
#Regardless of selection, license field stil exists as a field in the Resourcebase model.
#Detail Display: above, below, never
#Metadata Options: verbose, light, never
LICENSES = {
    'ENABLED': True,
    'DETAIL': 'above',
    'METADATA': 'verbose',
}

# Require users to authenticate before using Geonode
LOCKDOWN_GEONODE = False

# Add additional paths (as regular expressions) that don't require authentication.
AUTH_EXEMPT_URLS = ()

if LOCKDOWN_GEONODE:
    MIDDLEWARE_CLASSES = MIDDLEWARE_CLASSES + ('geonode.security.middleware.LoginRequiredMiddleware',)


# A tuple of hosts the proxy can send requests to.
PROXY_ALLOWED_HOSTS = ()

# The proxy to use when making cross origin requests.
PROXY_URL = '/proxy/?url=' if DEBUG else None

# Haystack Search Backend Configuration.  To enable, first install the following:
# - pip install django-haystack
# - pip install pyelasticsearch
# Set HAYSTACK_SEARCH to True
# Run "python manage.py rebuild_index"

HAYSTACK_SEARCH = False
HAYSTACK_CONNECTIONS = {
    'default': {
        'ENGINE': 'haystack.backends.elasticsearch_backend.ElasticsearchSearchEngine',
        'URL': 'http://127.0.0.1:9200/',
        'INDEX_NAME': 'geonode',
        },
    }
HAYSTACK_SIGNAL_PROCESSOR = 'haystack.signals.RealtimeSignalProcessor'
HAYSTACK_SEARCH_RESULTS_PER_PAGE = 20

# Available download formats
DOWNLOAD_FORMATS_METADATA = [
    'Atom', 'DIF', 'Dublin Core', 'ebRIM', 'FGDC', 'TC211',
]
DOWNLOAD_FORMATS_VECTOR = [
    'JPEG', 'PDF', 'PNG', 'Zipped Shapefile', 'GML 2.0', 'GML 3.1.1', 'CSV', 
    'Excel', 'GeoJSON', 'KML', 'View in Google Earth', 'Tiles',
]
DOWNLOAD_FORMATS_RASTER = [
    'JPEG', 'PDF', 'PNG', 'ArcGrid', 'GeoTIFF', 'Gtopo30', 'ImageMosaic', 'KML',
    'View in Google Earth', 'Tiles',
]

ACCOUNT_NOTIFY_ON_PASSWORD_CHANGE = False

TASTYPIE_DEFAULT_FORMATS = ['json']

# gravatar settings
AUTO_GENERATE_AVATAR_SIZES = (20,32,80,100,140,200)

# Number of results per page listed in the GeoNode search pages
CLIENT_RESULTS_LIMIT = 100

# Number of items returned by the apis 0 equals no limit
API_LIMIT_PER_PAGE = 0

LEAFLET_CONFIG = {
'TILES': [
    # Find tiles at:
    # http://leaflet-extras.github.io/leaflet-providers/preview/

    # Stamen toner lite.
    ('Watercolor', 'http://{s}.tile.stamen.com/watercolor/{z}/{x}/{y}.png', 'Map tiles by <a href="http://stamen.com">Stamen Design</a>, <a href="http://creativecommons.org/licenses/by/3.0">CC BY 3.0</a> &mdash; Map data &copy; <a href="http://openstreetmap.org">OpenStreetMap</a> contributors, <a href="http://creativecommons.org/licenses/by-sa/2.0/">CC-BY-SA</a>'),
    ('Toner Lite', 'http://{s}.tile.stamen.com/toner-lite/{z}/{x}/{y}.png', 'Map tiles by <a href="http://stamen.com">Stamen Design</a>, <a href="http://creativecommons.org/licenses/by/3.0">CC BY 3.0</a> &mdash; Map data &copy; <a href="http://openstreetmap.org">OpenStreetMap</a> contributors, <a href="http://creativecommons.org/licenses/by-sa/2.0/">CC-BY-SA</a>'),
],
'PLUGINS': {
    'esri-leaflet': {
        'js': 'lib/js/esri-leaflet.js',
        'auto-include': True,
        },
    }
}

# Load more settings from a file called local_settings.py if it exists
try:
    from local_settings import *
except ImportError:
    pass<|MERGE_RESOLUTION|>--- conflicted
+++ resolved
@@ -180,12 +180,7 @@
     'geonode.services',
 
     # GeoNode Contrib Apps
-<<<<<<< HEAD
     
-=======
-    'geonode.services',
-    'geonode.contrib.groups',
->>>>>>> 3df3f438
     #'geonode.contrib.dynamic',
 
     # GeoServer Apps
