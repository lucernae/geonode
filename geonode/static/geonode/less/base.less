@import "bootstrap";
@import "variables";
@import "fonts";
@import "../css/font-awesome.min.css";

/* Basics
----------------------- */
div#user_messages {
    position: absolute;
    width: 500px;
    margin-top: 80px;
    right: 300px;
}

body {
  background: @gray-dark;
  font-family: @font-family-sans-serif;
  font-size: @font-size-base;
  padding-top: 60px;
}
a {
  color: @brand-primary;
}
h1, h2, h3, h4, h5, h6 {
  font-weight: @headings-font-weight;
}
select {
  background: white;
  border: 1px solid @gray-light;
  height: 30px;
  line-height: 30px;
}
code {
  background-color: @gray-lighter;
  color: @gray-dark;
  white-space: pre-wrap;       /* css-3 */
  white-space: -moz-pre-wrap;  /* Mozilla, since 1999 */
  white-space: -pre-wrap;      /* Opera 4-6 */
  white-space: -o-pre-wrap;    /* Opera 7 */
  word-wrap: break-word;       /* Internet Explorer 5.5+ */
}
form {
  label {
    margin-right: 2.5em;
  }
  input {
    border: 1px solid @gray-lighter;
    padding: 5px;
  }
}

/* Layout
----------------------- */
#wrap {
  background: @body-bg;
  padding-bottom: 40px;
  padding-top: 10px;
  width: 100%;
}
article.tab-pane {
  padding: 20px 0;
}
.no-style-list {
  list-style-type: none;
  margin-top: 20px;
  }
.dl-horizontal dt {
  text-overflow: clip;
  white-space: normal;
  overflow: hidden;
}
.page-title {
  display: block;
  overflow: hidden;
  text-overflow: ellipsis;
  white-space: nowrap;
}

/* ------ Nav
------------------------------ */
.navbar-inverse {
	background-color: @gray-dark;
	border: 0;
	.navbar-nav > li > a {
		color: white;
		font-weight: 600;
		padding-top: 25px;
		padding-bottom: 25px;
		&:hover {
			background-color: @brand-primary;
		}
    }
}
.navbar-inverse .navbar-nav > .open > a,
.navbar-inverse .navbar-nav > .open > a:hover,
.navbar-inverse .navbar-nav > .open > a:focus {
	background-color: @brand-primary;
}
.navbar-nav {
	.dropdown-menu {
		background-color: @brand-primary;
		border-top: 1px solid @brand-primary;
		a {
			color: white;
		}
		li a {
			&:hover {
				background-color: darken(@brand-primary, 10%);
				color: white;
			}
		}
		.divider {
			background-color: darken(@brand-primary, 10%);
		}
	}
	.search {
		left: 15px;
		position: relative;
		color: #444;
		top: 20px;
		margin-right: 25px;
		.fa-search {
			position: absolute;
			top: 8px;
			left: 10px;
		}
	}
	.search input {
		width: 120px;
		height: 32px;
		border: 1px solid @gray-dark;
		border-radius: 5px;
		outline-width: 0;
		text-indent: 32px;
		-webkit-transition: width 0.2s;
				transition: width 0.2s;
		&:focus {
			width: 240px;
		}
	}
	.avatar img {
		border-radius: 50%;
		margin-bottom: -15px;
		margin-right: 10px;
		margin-top: -15px;
		height: 42px;
		width: 42px;
	}
	.fa-angle-down {
		margin-left: 10px;
	}
}
.navbar-brand {
	background: url(../img/logo.png);
	background-repeat: no-repeat;
	background-position: center;
	background-size: contain;
	text-indent: -9999px;
	height: 65px;
	width: 200px;
}
.navbar-collapse {
    max-height: none
}
.navbar-header {
	i {
		color: white;
		font-size: 2em;
	}
	button {
		border: 0;
		margin-top: 0.75em;
	}
}
/* ------ Home
------------------------------ */
.home {
	.navbar-inverse {
		background-color: rgba(0,0,0,0.5);
	}
	#wrap {
	  margin-top: -60px;
	  padding-bottom: 0;
	}
	.jumbotron {
    position: relative;
		background: @brand-primary;
		color: white;
		margin-bottom: 0;
		padding: 7.5em 0 3.75em;
		text-shadow: 2px 2px 2px rgba(0, 0, 0, 0.4);
		a {color: @brand-warning;}
		p {margin-bottom: 0;}
		.btn-default {
			background: rgba(0,0,0,0.2);
			border: 2px solid white;
			color: white;
			font-weight: 600;
			margin-top: 1em;
			min-width: 320px;
			&:hover {
				background: rgba(0,0,0,0.4);
			}
		}
	}
	.big-search {
		background: @gray-dark;
		color: white;
		h1, p {text-align: center}
		padding-bottom: 3em;
		padding-top: 1em;
		a {
			color: @brand-primary;
		}
		.search {
		  left: 0;
		  position: relative;
		  color: #444;
		  top: 20px;
		  padding-bottom: 2em;
		  margin: auto;
		  width: 50%;
		}
		.search input {
		  width: 100%;
		  height: 56px;
		  border: 1px solid @gray-dark;
		  border-radius: 5px;
		  outline-width: 0;
		  font-size: 1.5em;
		}

		.search input { text-indent: 64px;}
		.search .fa-search {
		  position: absolute;
		  top: 3px;
		  left: 15px;
		}
		.btn-default {
			background: transparent;
			border: none;
			color: @brand-warning;
			&:hover {
				text-decoration: underline;
			}
		}
	}
	#datasets {
	    /*background: @brand-primary;
		color: white;*/
		padding: 1em 0;
		p {font-size: 12px;}
		h4 {
			text-transform: uppercase;
			font-size: 12px;}
		a {
			color: @gray-dark;
			&:hover {
				text-decoration: none;
			}
			.category {
				/*background: @brand-primary;
				border-radius: 4px;*/
				margin: 0 -15px;
				padding: 2em 0;
				&:hover {
					color: @brand-primary;
				}
			}
			span {
				font-size: 4em;
			}
		}
	}
	#showcase {
		background: @gray-lighter;
		padding: 2em 0;
		text-align: center;
		.col-md-3 {
			padding: 2em 1em;
			img {
				height: 180px;
				width: 100%;
			}
		}
		p {font-size: 18px;}
  }
<<<<<<< HEAD
  .partner_logo {
    background-repeat: no-repeat;
    background-position: center;
    background-size: contain;
    height: 150px;
  }
=======
>>>>>>> d9de8ce6
}
/* autocomplete
------------------------*/

.yourlabs-autocomplete {
   top: 100%;
   max-height:360px;
   overflow:auto;
}

.yourlabs-autocomplete .choice,
.yourlabs-autocomplete [data-value],
.yourlabs-autocomplete em {
   max-width: 800px;
   }

.input-group .yourlabs-autocomplete {
   top: 30px !important;
   margin-top: 40px;
}

/* Home
----------------------- */
.jumbotron {
  background: @brand-primary;
  color: white;
  padding: 40px 0 60px;
  text-shadow: 2px 2px 2px rgba(0, 0, 0, 0.4);
  margin-top: -10px;
  a {
    color: @brand-warning;
  }
  p {
    margin-bottom: 0;
  }
}
.home-facets {
  text-align: center;
  padding: 2em 0;
  a {
    color: black;
    &:hover {
      color: @link-color;
      text-decoration: none;
    }
  }
}
.partner_logo {
  background-repeat: no-repeat;
  background-position: center;
  background-size: contain;
  height: 250px;
}
/* Items
----------------------- */
.filter, .actions {
  .fa {
    margin-right: 8px;
  }
}

.items-list {
  .btn {
    margin-right: 5px;
    margin-top: 10px;
  }
  .item-info {
    border-top: 1px solid @gray-lighter;
  }
  padding: 10px 0;
  h4 {
    font-weight: 400;
    display: block;
    overflow: hidden;
    text-overflow: ellipsis;
    white-space: nowrap;
    a {
      color: @text-color;
      &:hover {
        color: @brand-danger;
        text-decoration: none
      };
    }
  }
  .owner {
      color: @text-color;
      font-size: 14px;
      a {
        color: @text-color;
        &:hover {
          color: @brand-danger;
          text-decoration: none;
        }
      }
    }
  .thumb {
    img {
      border: 1px solid @gray-lighter;
      width: 100%;
    }
  }
  .abstract {
    color: @gray-light;
    font-weight: 300;
    min-height: 80px;
  }
  .actions {
    color: @gray-light;
    font-weight: 300;
    i {
      margin-right: .75em;
    }
    a {
      color: @gray-light;
      margin-right: 0.5em;
      &:hover {
        color: @gray;
        text-decoration: none;
      };
    }
  }
}
/* Layers
----------------------- */
.item-container {
  padding: 1em;
}
.profile-avatar {
  background: white;
  border: 1px solid @gray-light;
  padding: 0;
  h5 a {
    color: @text-color;
    display: block;
    margin-bottom: -0.5em;
    margin-top: 1em;
    overflow: hidden;
    text-overflow: ellipsis;
    white-space: nowrap;
    &:hover {
      color: @brand-danger;
      text-decoration: none;
    }
    i {
      margin-left: 0.75em;
      &:hover {
        color: @brand-danger;
        text-decoration: none;
      };
    }
  }
  .list-inline {
    margin: 0.5em 0;
  }
}

.item-thumb {
  padding-left: 0;
  padding-right: 0;
  img {
    width: 100%;
  }
}

.item-details {
  background: white;
  color: @text-color;
  .item-meta {
    margin-top: 1em;
    .item-category {
      font-size: 12px;
      text-transform: uppercase;
    }
  }
  h4 a {
    word-wrap: break-word;
  }
  .btn-sm {
    margin-right: -17px;
    margin-top: -1px;
    padding: 0.5em 1em;
  }
  .item-items {
    border-top: 1px solid @gray-lighter;
    ul {
      margin: 0 0 0 -15px;
      padding: 0.5em;
      i {
        margin-right: 0.5em;
      }
    }
  }
}

.detail-page-actions {
  margin-top: 20px;
  i {
    padding-right: 3px;
  }
}

.layer-actions {
  .detail-page-actions;
}
.edit-modal {
  text-align: center;
}

.arcgis-legend > li {
  text-align:right;
}
.arcgis-legend > li > img {
    padding-right: 25px;
}
.grid-spacer {
  margin-top: 30px;
}

/* Control items
----------------------- */
.controls {
  width: 320px;
}
.controls > select, .controls > textarea, .controls > input, .controls > div {
 width: 320px;
}
/* Maps
----------------------- */
.map-actions {
  .detail-page-actions;
}

/* Documents
----------------------- */
.documents-actions {
  .detail-page-actions;
}
/* Documents
----------------------- */

/* People
----------------------- */
.profile-container {
  padding: 1em;
}
.profile-avatar {
  background: white;
  border: 1px solid @gray-lighter;
  padding: 0;
  h5 a {
    color: @text-color;
    display: block;
    margin-bottom: -0.5em;
    margin-top: 1em;
    overflow: hidden;
    text-overflow: ellipsis;
    white-space: nowrap;
    &:hover {
      color: @brand-danger;
      text-decoration: none;
    }
    i {
      margin-left: 0.75em;
      &:hover {
        color: @brand-danger;
        text-decoration: none;
      };
    }
  }
  .profile-items {
    border-top: 1px solid @gray-lighter;
    color: @gray;
    i {
      margin-left: 0;
      margin-right: 0.125em;
      a {
        &:hover {
        color: @brand-danger;
        text-decoration: none;
      };
    }
  }
  .list-inline {
    margin: 0.5em 0;
  }
}
  li a {
    color: @gray;
    margin-right: 0.5em;
    &:hover {
      color: @brand-danger;
      text-decoration: none;
    };
  }
  img {
    margin: 0;
    width: 100%;
  }
}

.profile-image {
  padding-left: 0;
  padding-right: 0;
  img {
    width: 100%;
  }
}
.profile-details {
  background: white;
  color: @text-color;
  .group-logo {
    margin: 0.5em;
    padding: 0;
    img {
      width: 60px;
    }
  }
}
nav.filter {
  h4 {
    background: @gray;
    font-size: 14px;
    font-weight: 300;
    padding: 10px 0;
    text-transform: uppercase;
    border-radius: 3px;

    a {
      color: white;
    }
    a.toggle{
      text-decoration: none;
    }
    i {
      margin-left: 8px;
    }
  }
  .active {
    color: @brand-primary;
    .badge {
      background: @brand-primary;
    }
  }
  .closed {
    display: none;
  }
  li a {
    border-bottom: 1px solid @gray-lighter;
    cursor: pointer;
    padding: 5px 10px;
  }
}
.selections {
  h5 {
    font-weight: 400;
  }
  .thumb {
    float: left;
  }
}

#sort{
  cursor: pointer;
  a {
    color: @gray-light;
  }
  .selected{
    color: @brand-primary;
  }
}
/* Groups
----------------------- */
.group-container {
  padding: 1em;
}
.group-avatar {
  border: 1px solid @gray-lighter;
  padding: 0;
  h5 a {
    color: @text-color;
    display: block;
    margin-bottom: -0.5em;
    margin-top: 1em;
    overflow: hidden;
    text-overflow: ellipsis;
    white-space: nowrap;
    &:hover {
      color: @brand-danger;
      text-decoration: none;
    }
    i {
      margin-left: 0.75em;
      &:hover {
        color: @brand-danger;
        text-decoration: none;
      };
    }
  }
}
  .group-items {
    border-top: 1px solid @gray-lighter;
    color: @gray;
    i {
      margin-left: 0;
      margin-right: 0.125em;
      a {
        &:hover {
        color: @brand-danger;
        text-decoration: none;
      };
    }
  }
  .list-inline {
    margin: 0.5em 0;
  }
}
.group-image {
  height: 120px;
  overflow: hidden;
}
.group-container {
  .group-logo {
    padding: 1em 0;
    width: 100%;
  }
}
.group-details {
  .group-logo img {
    width: 100%;
  }
}

/* Upload Layers
----------------------- */

#drop-zone {
  background: @gray-lighter;
  margin-bottom: 10px;
  padding: 5px;
  border: 2px dashed @gray-light;
  h3 {
    color: @gray-light;
    margin: 20px 0;
    text-align: center;
    i {
      font-size: 3em;
    }
  }
}
#clear-button, #upload-button {
  margin-top: 20px;
}

/* overwrite bootstrap styling, save updates */
#id_metadata_uploaded_preserve{
  margin-left: 5px;
}

/* Upload Documents
----------------------- */
#upload_form {
  input[type="text"] {
    display: block;
    margin: 0;
    width: 480px;
    appearance: none;
    box-shadow: none;
    border-radius: none;
    transition: box-shadow 0.3s, border 0.3s;
  }
  input[type="text"]:focus {
    border: solid 1px #707070;
    box-shadow: 0 0 5px 1px #969696;
    outline: none;
  }
  #id_title {
  }
  #id_doc_file {
    padding: 0.5em;
    width: 480px;
  }
  #id_doc_url {
    display: block;
    width: 480px;
  }
  #s2id_resource {
    display: block;
    width: 480px;
  }
  .helptext {

  }
}

@media (max-width: 991px) {
  #upload_form {
    input[type="text"] {
      width: 360px;
    }
    #id_doc_file, #id_doc_url, #s2id_resource {
      width: 360px;
    }
  }
}
/* Upload Time
----------------------- */
/*#timeForm label {
  display: inline;
  }
.formSection {
  margin-bottom: 1em;
 }
    .right input, .right select {
    }
    .left input {
        line-height: 2em;
    }
    form input, form select {
        font-size: small;
    }
    form label {
        line-height: 2em;
    }
    .clearfix:after {
      content: ".";
      display: block;
      height: 0;
      clear: both;
      visibility: hidden;
    }
    .clearfix {
      display: inline-block;
    }
    * html .clearfix {
      height: 1%;
    } /* Hides from IE-mac \*/
    /*.clearfix {
      display: block;
    }
    #format_input input {
        width:8em;
    }
    #timehelp p {
        color: black !important;
    }
    #timehelp code {
        background: @gray-light;
    }*/

/* Footer
----------------------- */
footer {
  color: white;
  padding: 1.5em;
  a {
	  color: @brand-warning;
  	  &:hover {
		  color: darken(@brand-warning, 13.5%)
	  }
  }
  form {
	  color: @text-color;
  }
}

/* Copyright
----------------------- */
.footer-copyright {
  padding: 30px 0;
  .copyright {
    color: #fff;
    text-align: center;
    text-transform: uppercase;
  }
  .copyright small {
    text-transform: uppercase;
    font-size: 14px;
  }
}

/* Etc
----------------------- */
.rotate-45 {
  -webkit-transform: rotate(45deg);
     -moz-transform: rotate(45deg);
      -ms-transform: rotate(45deg);
       -o-transform: rotate(45deg);
          transform: rotate(45deg);
  /*filter: progid:DXImageTransform.Microsoft.BasicImage(rotation=1);*/
}

.select2-container-multi .select2-choices .select2-search-field input {
  height: auto !important;
}

.tokenfield {
  height: auto !important;
}

.datepicker {
  border-radius: 0px;
  -webkit-border-radius: 0px;
  -moz-border-radius: 0px;
}

.filter input.datepicker {
  width: 100%;
}

#composerCart {
  .list-group i {
    margin-right: 0;
  }
}
.selections {
    margin-top: 1em;
  }


.comment {
  padding-bottom: 11px;
}

.comment-description {
  margin-bottom: 0px;
}

.comment-author {
  font-size: 11px;
  font-weight: bold;
  color:#777
}


/* Activity
   ----------------------------- */
.no-style-list {
  list-style-type: none;
  margin-top: 20px;
}
.activity-item {
  border-bottom: 1px solid @gray-light;
  border-left: 1px solid @gray-light;
  color: @gray-light;
  margin-top: -10px;
  padding: 20px 18px;
  .comment {
    content: "\f086";
  }
  .comment:before {
    content: "\f086";
  }
  .delete {
    content: "\f014";
  }
  .delete:before {
    content: "\f014";
  }
  .edit {
    content: "\f14b";
  }
  .edit:before {
    content: "\f14b";
  }
  .layer {
    content: "\f096";
    -webkit-transform: rotate(45deg);
    -moz-transform: rotate(45deg);
    -ms-transform: rotate(45deg);
    -o-transform: rotate(45deg);
    transform: rotate(45deg);
    /*filter: progid:DXImageTransform.Microsoft.BasicImage(rotation=1);*/
  }
  .layer:before {
    content: "\f096";
  }
  .map {
    content: "\f041";
  }
  .map:before {
    content: "\f041";
  }
  .upload {
    content: "\f093";
  }
  .upload:before {
    content: "\f093";
  }
}
.icon-activity {
  background: @gray-light;
     -moz-border-radius: 20px;
  -webkit-border-radius: 20px;
          border-radius: 20px;
  border: 2px solid white;
  color: white;
  float: left;
  font-family: FontAwesome;
  font-weight: normal;
  font-size: 1.30em;
  font-style: normal;
  height: 35px;
  line-height: 1.25em;
  margin: 0 10px 10px -35px;
  padding: 4px;
  text-align: center;
  text-decoration: inherit;
  width: 35px;
}
.thumb-activity {
  clear:both;
  height: 60px;
  img {
    border: 1px solid @gray;
    float: left;
    margin-right: 5px;
    width:60px
  }
}

.activity {
  content: "\f045";
}
.activity:before {
  content: "\f045";
}
.activity-timestamp {
  margin-top: -10px;
}

#permission_form .select2-container {
  width: 250px;
}

/* Sign In Modal
----------------------- */
.form-signin {
  max-width: 330px;
  padding: 15px;
  margin: 0 auto;
}
.form-signin .form-signin-heading,
.form-signin .checkbox {
  margin-bottom: 10px;
}
.form-signin .checkbox {
  font-weight: normal;
}
.form-signin .form-control {
  position: relative;
  height: auto;
  -webkit-box-sizing: border-box;
     -moz-box-sizing: border-box;
          box-sizing: border-box;
  padding: 10px;
  font-size: 1em;
}
.form-signin .form-control:focus {
  z-index: 2;
}
.form-signin input[type="username"] {
  margin-bottom: -1px;
  border-bottom-right-radius: 0;
  border-bottom-left-radius: 0;
}
.form-signin input[type="password"] {
  margin-bottom: 10px;
  border-top-left-radius: 0;
  border-top-right-radius: 0;
}
.modal-body .list-unstyled a {
  color: @text-color;
  font-size: 1.14285714em;
  line-height: 2em;
  i {
    margin-right: 8px;
  }
  &:hover {
    color: @brand-primary;
    text-decoration: none;
  };
}
.modal-divider {
  padding-top: 1px;
  margin: 5px 1px 6px;
  border-bottom: 1px solid #e1e8ed;
}
.list-group {
  i {
    margin-right: 8px;
  }
}

/* Media Queries
   ----------------------------- */
@media (max-width: 991px) {
    .navbar-header {
        float: none;
    }
    .navbar-toggle {
        display: block;
    }
    .navbar-collapse {
        border-top: 1px solid transparent;
        box-shadow: inset 0 1px 0 rgba(255,255,255,0.1);
    }
    .navbar-collapse.collapse {
        display: none!important;
    }
    .navbar-nav {
        float: none!important;
        margin: 7.5px -15px;
    }
    .navbar-nav>li {
        float: none;
    }
    .navbar-nav>li>a {
        padding-top: 10px;
        padding-bottom: 10px;
    }
    /* since 3.1.0 */
    .navbar-collapse.collapse.in {
        display: block!important;
    }
    .collapsing {
        overflow: hidden!important;
    }
	.home .navbar-inverse {
		background-color: @gray-dark;
	}
	.navbar-inverse {
		.navbar-nav>li>a {
			padding-bottom: 0.75em;
			padding-top: 0.75em;
		}
		.navbar-nav .search {
			padding-bottom: 0.75em;
			top: 0;
			input {
				width: 100%;
			}
		}
	}
}

#member_form_container .select2-container{
  padding: 0;
}

.table-user-profile-attribute  {
  font-weight: bold;
}

/* Download Layer Filtering Modal
----------------------- */
.gear {
	-webkit-animation: rotation 6s infinite linear;
	-moz-animation: rotation 6s infinite linear;
	-o-animation: rotation 6s infinite linear;
	animation: rotation 6s infinite linear;
}
@-webkit-keyframes "rotation" {
	from {
		-webkit-transform: rotate(0deg);
	}
	to {
		-webkit-transform: rotate(359deg);
	}
}
@-moz-keyframes "rotation" {
	from {
		-moz-transform: rotate(0deg);
	}
	to {
		-moz-transform: rotate(359deg);
	}
}
@-o-keyframes "rotation" {
	from {
		-o-transform: rotate(0deg);
	}
	to {
		-o-transform: rotate(359deg);
	}
}
@keyframes "rotation" {
	from {
		transform: rotate(0deg);
	}
	to {
		transform: rotate(359deg);
	}
}
form-inline {
	display: inline-table;
	vertical-align: middle;
	width: auto;
}
.btn {
  display: inline-block;
  margin-bottom: 0;
  font-weight: normal;
  text-align: center;
  vertical-align: inherit;
  touch-action: manipulation;
  cursor: pointer;
  background-image: none;
  white-space: nowrap;
  padding: 4px 8px;
  line-height: 1.42857143;
  border-radius: 4px;
  -webkit-user-select: none;
  -moz-user-select: none;
  -ms-user-select: none;
  user-select: none;
}
.text_area {
	visibility: hidden;
}
.dropdown-menu-attribute {
	height: auto;
	max-height: 200px;
	overflow-x: hidden;
}
.dropdown-menu-operator {
	height: auto;
	max-height: 200px;
	overflow-x: hidden;
}
.dropdown-menu-and-or {
	height: auto;
	max-height: 200px;
	overflow-x: hidden;
}
#wrong-data-type {
	color: @red-dark;
	font-style: italic;
}
#hr_filter_layer {
	width: 100%;
	color: @gray46;
	height: 1px;
}
#missing-values {
	color: @red-dark;
	font-style: italic;
}<|MERGE_RESOLUTION|>--- conflicted
+++ resolved
@@ -285,15 +285,12 @@
 		}
 		p {font-size: 18px;}
   }
-<<<<<<< HEAD
   .partner_logo {
     background-repeat: no-repeat;
     background-position: center;
     background-size: contain;
     height: 150px;
   }
-=======
->>>>>>> d9de8ce6
 }
 /* autocomplete
 ------------------------*/
