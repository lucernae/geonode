{% load staticfiles %}
<script type="text/javascript">
{% autoescape off %}
    var select_button_active = false;

    $('.modal-forms').css('max-height', '500px').css('overflow-y', 'scroll');
    $('.modal-cloose-btn').css('margin','20px');

    $('.modal-cloose-btn').click(function(){
      $('.modal-forms').modal('hide');
    });

    $('#id_resource-poc').change(function(){
      if($(this).val() === ''){
        $('#poc_form').modal();
      }
    });

    var metadata_uri = $(location).attr('pathname').split('/').pop();
    var metadata_update_done = false;
    var is_advanced = (metadata_uri.match(/metadata_advanced/i) != null);
    var is_group_mandatory = {% if GROUP_MANDATORY_RESOURCES %}true{% else %}false{% endif %};

    var updateWizard = function() {
      var activeTab = $("#edit-metadata .wizard--progress li.is-active");
      var first = $("#edit-metadata .wizard--progress li:first-child");
      var last = $("#edit-metadata .wizard--progress li:last-child");
      var firstIndex= first && $(first[0]).data("step");
      var tabIndex = activeTab && $(activeTab[0]).data("step");
      var lastIndex = last && $(last[0]).data("step");

      // buttons visibility
      $('#btn_back_dwn').toggle(firstIndex !== tabIndex);
      $('#btn_next_dwn').toggle(lastIndex !== tabIndex);

      // wizard
      if (tabIndex >= 0) {
        var first;
        for (var i = 0; i < lastIndex; i++) {
          var nextTab = $("#edit-metadata .wizard--progress li[data-step=" + (i) + "]");
          if (nextTab) {
            if(i < tabIndex) {
              nextTab.toggleClass('is-complete', true);
            } else {
              nextTab.toggleClass('is-complete', false);
            }
          }
        }
      }
    }

    // done button tooltip variables
    var tooltipShown = false;
    var gotIt = false;
    var tooltipContent =  'All fields declared mandatory by the schema are completed, you can continue editing the optional fields or click on "Done" to save your changes and close this page. '
      + '<a id="close-popover-done" data-toggle="clickover" class="btn btn-small btn-primary pull-right">Got it</a><br/>';
    $('.metadata-edit-done').popover({
        placement: 'left',
        html: true,
        animation: true,
        content: tooltipContent
      });

    var updateCompleteness = function(completeness) {
      $('#profileCompleteness .progress-bar').html(parseFloat(((completeness)*100).toFixed(0)) + ' %').width(parseFloat(((completeness)*100).toFixed(2)) + '%');
      $('#profileCompleteness .completed').toggle(completeness === 1);
      $('#profileCompleteness .not-completed').toggle(completeness !== 1);
      var mandatoryMissing =  $('#mandatory').find('.input-empty:not([id^=autocomlete])').length > 0;
      var advancedMissing = $('#advanced').find('.input-empty').length > 0;
      $('#completeness-hints .mandatory-hint')
        .toggleClass('progress-bar-danger', mandatoryMissing)
        .toggleClass('progress-bar-success', !mandatoryMissing)
        .attr('title', mandatoryMissing ? "some schema mandatory fields are missing" : "Metadata Schema mandatory fields completed" )
        .tooltip('fixTitle');
      $('#completeness-hints .advanced-hint')
        .toggleClass('progress-bar-danger', advancedMissing)
        .toggleClass('progress-bar-success', !advancedMissing)
        .attr('title', advancedMissing ? "some schema mandatory fields are missing" : "Metadata Schema mandatory fields completed" )
        .tooltip('fixTitle');

        //done button tooltip
        if(completeness === 1 && $('.metadata-edit-done').css('opacity')+"" === "0" && !tooltipShown && !gotIt) {
          tooltipShown = true;
          setTimeout(function() {
            $('.metadata-edit-done').popover('show');
            $(document).on('click', '#close-popover-done', function() {
                 $('.metadata-edit-done').popover('hide');
                 gotIt = true;
             });
          },1500);
        } else if (completeness < 1){
          tooltipShown = false;
          $('.metadata-edit-done').popover('hide');
        }
        // show/hide done button
        $('.metadata-edit-done').animate(completeness === 1 ? {width: '100px', opacity: 1} : {width: 0, opacity: 0});
    }

    function getTab(number) {
      var activeTab = $("#edit-metadata .wizard--progress li.is-active");
      var tabIndex = activeTab && $(activeTab[0]).data("step");
      var nextTab = $("#edit-metadata .wizard--progress li[data-step=" + number + "]");
      if (nextTab) {
        activeTab.toggleClass('is-active');
        nextTab.tab('show');
        nextTab.toggleClass('is-active');
      }
      updateWizard();
    }

    function getPrevTab(){
      var activeTab = $("#edit-metadata .wizard--progress li.is-active");
      var tabIndex = activeTab && $(activeTab[0]).data("step");
      if (tabIndex >= 0) {
          getTab( tabIndex - 1 );
      }

    };

    function getNextTab(){
        var activeTab = $("#edit-metadata .wizard--progress li.is-active");
        var tabIndex = activeTab && $(activeTab[0]).data("step");
        if (tabIndex >= 0) {
            getTab( tabIndex + 1 );
        }
    };

    $(document).ready(
        function() {
          var pickerOptions = {
              // format: 'YYYY-MM-DD hh:mm',
              format: 'YYYY-MM-DD',
              icons: {
                  time: 'fa fa-clock-o',
                  date: 'fa fa-calendar',
                  up: 'fa fa-chevron-up',
                  down: 'fa fa-chevron-down'
              }
          };

          $('#id_resource-date_picker').datetimepicker(pickerOptions);
          $('#id_resource-temporal_extent_start_picker').datetimepicker(pickerOptions);
          $('#id_resource-temporal_extent_end_picker').datetimepicker(pickerOptions);
    });

    $(document).ready(function() {
        $('.has-external-popover').each(function(){
                var help_text = $(this).attr("data-content");
                $(this)
                    .closest("div")
                    .children("span:not(.input-group)")
                    .append("<span class='external-popover' data-content='" + help_text + "'><strong><i class='fa fa fa-question-circle fa-1x'></i></strong></span>");
            });
        $('.external-popover').each(function(){
                $(this).popover({'trigger':'hover'});
            });

        $("#preview_image").show();
        $("#preview_map").hide();
        $("#set_thumbnail").hide();

        var changeTxt = ["Edit", "Close"];

        $("#change_thumbnail").click(function () {
            $(this).text(changeTxt.reverse()[0]);
            $("#preview_map, #preview_image").toggle(1000);
            $("#set_thumbnail").toggle();

            // $("#preview_image_src").attr('src', $("#preview_image_src").attr('src')+'?'+Math.random());
            src = $('#preview_image_src').attr('src');
               // check for existing ? and remove if found
               queryPos = src.indexOf('?');
               if(queryPos != -1) {
                  src = src.substring(0, queryPos);
               }
               $('#preview_image_src').attr('src', src + '?' + Math.random());
        });

        /*function readURL(input) {
            if (input.files && input.files[0]) {
                var reader = new FileReader();

                reader.onload = function (e) {
                    $('#preview_image_src').attr('src', e.target.result);
                }

                reader.readAsDataURL(input.files[0]);
            }
        }

        $("#imgInp").change(function(){
            readURL(this);
        });*/
    });

    $(document).ready(function() {
        var prevNum = 0, totalNum = 0;
        var empty = 0;
        $('#completeness-hints .mandatory-hint').click(getTab.bind(null, 1));
        $('#completeness-hints .advanced-hint').click(getTab.bind(null, 2));

        // set proper classes to count empty fields and display them
        var setInputEmpty = function( target, empty ) {
          if($(target).hasClass('value-select')) {
            // tkeywords
            // $(target).toggleClass("input-empty", empty);
            // $(target).parent().find('input.autocomplete').toggleClass("input-empty", empty);
          } else if( !$(target).hasClass('autocomplete') ){
            // display error status for token fields if not completed
            $(target).toggleClass("input-empty", empty);
          }

          if(target.id === 'id_resource-keywords') {
            $(target).closest('.keywords-container').toggleClass('has-error', empty);
            $(target).toggleClass("input-empty", empty);
          }

          if(target.id === 'category_form' ||
             target.id === 'id_resource-regions' ||
             target.id === 'id_resource-group'
          ) {
              // group selector
              $(target).closest('#basicGroupInfo').toggleClass('has-error', empty);

              // category selector
              $(target).closest('#basicCategoryInfo').toggleClass('has-error', empty);

              // regions container
              $(target).closest('#regions_multiselect_container').toggleClass('has-error', empty);

              $(target).toggleClass("input-empty", empty);
          }

          // bootstrap-select copies the select's classes, so it have to be removed
          if( $( '.bootstrap-select' ).hasClass("input-empty") ) {
            $( '.bootstrap-select' ).toggleClass("input-empty");
          }
        }

        //check if a field is mandatory
        var otherRestrictionsSelected  = function(e){
          var otherRestrictions = false
          try {
            idx = $('#id_resource-restriction_code_type')[0].selectedIndex;
            value = $('#id_resource-restriction_code_type')[0].options[idx].text;
            if(value === "otherRestrictions") {
                otherRestrictions = true;
            }
          } catch (err) {
              otherRestrictions = false;
          }

          return otherRestrictions;
        }

        var toggleRestrictionsConstraints = function(e){
          try {
            if(e && e.target &&
                    e.target.id == 'id_resource-constraints_other') {
              var ee = $('#id_resource-constraints_other')[0];
              if(otherRestrictionsSelected() && ee.value !== undefined && ee.value.trim() === '') {
                if(!$(ee).hasClass("input-empty")) {
                    setInputEmpty(ee, true);
                    $(ee).parent().append("<p class='xxs-font-size mandatory-warning'>&nbsp;&nbsp;&nbsp;<strong>* Field declared Mandatory by the Metadata Schema</strong></p>");
                    empty++;
                } else {
                    setInputEmpty(ee, false);
                    $(ee).parent().find(".mandatory-warning").remove();
                    empty--;
                }
              }
             }
          } catch (err) {
            // Log error
            return false;
          }

          return true;
        }

        var isMandatoryField = function (el) {
          if(el.id.indexOf("resource-constraints") >= 0) {
            if(otherRestrictionsSelected()) {
                return true;
            }
            return false;
          }

          var is_mandatory = (el.id.indexOf("autocomplete") < 0 &&
                        !$(el).hasClass('value-select') &&
                        el.type !== 'radio' &&
                        el.type !== 'button');
            return is_mandatory;
        }

        var onInputChange = function(e){
            toggleRestrictionsConstraints(e);

            if(e.target.value !== undefined && e.target.value.trim() === ''){
                if(!$(e.target).hasClass("input-empty")){
                    if(isMandatoryField(this)) {
                        setInputEmpty(e.target, true);
                        if(!!$(this).closest('#mdinfo').length) {
                            $(e.target).parent().append("<p class='xxs-font-size mandatory-warning'>&nbsp;&nbsp;&nbsp;<strong>* Field declared Mandatory by the Metadata Schema</strong></p>");
                        }
                        empty++;
                    }
                }
            }
            else {
                if($(e.target).hasClass("input-empty")) {
                    if(isMandatoryField(this)) {
                        empty--;
                    }
                    setInputEmpty(e.target, false);
                    $(e.target).parent().find(".mandatory-warning").remove();
                }
            }

            if(totalNum == prevNum) {
                try {
                    var perc = (totalNum <= 0 ? 0 : (totalNum-empty)/totalNum);
                        perc = (perc <= 1 ? perc : 1);
                    updateCompleteness(perc);
                } catch(err) {
                    // Log error
                }
            }
        };

        $('#category_form').change(onInputChange).change();
        $('#id_resource-group').change(onInputChange).change();
        $('#id_resource-regions').change(onInputChange).change();
        $('#mandatory').find(":input:not(.value-select):not(.autocomplete)").each(function(){
            if(isMandatoryField(this)) {
                prevNum++;
            }
            $('#category_form').on('rendered.bs.select', function() {
              $('.has-popover').popover({'trigger':'hover'});
            });

            $(this).change(onInputChange).change();

            if(isMandatoryField(this)){
                totalNum++;
            }
        });

        $('#mdinfo').find(":input:not(.value-select):not(.autocomplete)").each(function(){
            if(isMandatoryField(this)) {
                prevNum++;
            }

            $(this).change(onInputChange).change();

            if(isMandatoryField(this)){
                totalNum++;
            }
        });

        // Dataset attributes sorting
        $(document).ready(function() {
            //Helper function to keep table row from collapsing when being sorted
            var fixHelperModified = function(e, tr) {
                var $originals = tr.children();
                var $helper = tr.clone();
                $helper.children().each(function(index) {
                  $(this).width($originals.eq(index).width())
                });
                return $helper;
            };
            //Renumber table rows
            function renumber_table(tableID) {
                $(tableID + " input[name$=display_order]").each(function() {
                    //note: index 0 is for the header
                    count = $(this).closest('tr').index(tableID +' tr');
                    $(this).val(count);
                });
            }
            //Make table sortable
            $("#dataset tbody").sortable({
                items: "tr:not(.table-header)",
                helper: fixHelperModified,
                stop: function(event,ui) {renumber_table('#dataset table')}
            }).disableSelection();

            //change position on display_order field change
            $("#dataset table input[name$=display_order]").change(function(e) {
              if (e.originalEvent) {
                // user-triggered event
                var nextIndex = $( this ).val();
                if(nextIndex > 0) {
                  var to = $('#dataset tbody');
                  var currentPosition = $(this).closest('tr').index('#dataset tbody tr');
                  if(currentPosition > nextIndex) { nextIndex--; }
                  $(this).closest('tr').insertAfter(to.children().eq(nextIndex));
                }
                renumber_table('#dataset table')
              }
            });
        });

        $(".wizard--progress li").click(function(){
          $(this).tab('show');
          $(".wizard--progress li.is-active").toggleClass('is-active', false);
          $(this).toggleClass('is-active', true);
          updateWizard();
        });

        $('#btn_back_up').click(function(){getPrevTab()});
        $('#btn_back_dwn').click(function(){getPrevTab()});

        $('#btn_next_up').click(function(){getNextTab()});
        $('#btn_next_dwn').click(function(){getNextTab()});

        $('#btn_upd_md_up').click(function(){
            if((!is_advanced && $('#category_form').hasClass("input-empty")) ||
                (is_advanced && !$('#category_form input:checked').val())) {
                $('#category_mandatoryDialog').modal();
            } else if
              ( is_group_mandatory &&
                (
                  (!is_advanced && $('#id_resource-group').hasClass("input-empty")) ||
                  (is_advanced && !$('#id_resource-group').val())
                )
              ) {
                $('#group_mandatoryDialog').modal();
            } else {
                $('#preview_pleaseWaitDialog').modal();
            }
        });

        $('#btn_upd_md_dwn').click(function(){
            if((!is_advanced && $('#category_form').hasClass("input-empty")) ||
                (is_advanced && !$('#category_form input:checked').val())) {
                $('#category_mandatoryDialog').modal();
            } else if
              ( is_group_mandatory &&
                (
                  (!is_advanced && $('#id_resource-group').hasClass("input-empty")) ||
                  (is_advanced && !$('#id_resource-group').val())
                )
              ) {
                $('#group_mandatoryDialog').modal();
            } else {
                $('#preview_pleaseWaitDialog').modal();
            }
        });

        $('#btn_upd_md_done').click(function(){
            if((!is_advanced && $('#category_form').hasClass("input-empty")) ||
                (is_advanced && !$('#category_form input:checked').val())) {
                $('#category_mandatoryDialog').modal();
            } else if
              ( is_group_mandatory &&
                (
                  (!is_advanced && $('#id_resource-group').hasClass("input-empty")) ||
                  (is_advanced && !$('#id_resource-group').val())
                )
              ) {
                $('#group_mandatoryDialog').modal();
            } else {
                $('#preview_pleaseWaitDialog').modal();
                $('#metadata_update').submit();
                metadata_update_done = true;
            }
        });

        $('#preview_tab').on('show.bs.tab', function(){
            if((!is_advanced && $('#category_form').hasClass("input-empty")) ||
                (is_advanced && !$('#category_form input:checked').val())) {
                $('#category_mandatoryDialog').modal();
            } else if
              ( is_group_mandatory &&
                (
                  (!is_advanced && $('#id_resource-group').hasClass("input-empty")) ||
                  (is_advanced && !$('#id_resource-group').val())
                )
              ) {
                $('#group_mandatoryDialog').modal();
            } else {
                $('#preview_pleaseWaitDialog').modal();
                try {
                    $('#preview_encoder_iframe')[0].style.width='0';
                    $('#preview_encoder_iframe')[0].style.height='0';
                    $('#metadata_update').submit();

                    // buttons visibility
                    $('#btn_back_dwn').hide();
                    $('#btn_next_dwn').hide();
                    $('#btn_upd_md_dwn').hide();
                } catch(err) {
                    // Log error
                }
            }
        });

        $('#settings_tab').on('show.bs.tab', function() {
            // buttons visibility
            $('#btn_back_dwn').hide();
            $('#btn_next_dwn').hide();
            $('#btn_upd_md_dwn').show();
        });

        $('#metadata_edit_tab').on('show.bs.tab', function() {
          // buttons visibility
          $('#btn_upd_md_dwn').show();
          updateWizard();
        });

        $('#metadata_update').submit(function(e) {
            if((!is_advanced && $('#category_form').hasClass("input-empty")) ||
                (is_advanced && !$('#category_form input:checked').val())) {
                $('#category_mandatoryDialog').modal();
            } else if
              ( is_group_mandatory &&
                (
                  (!is_advanced && $('#id_resource-group').hasClass("input-empty")) ||
                  (is_advanced && !$('#id_resource-group').val())
                )
              ) {
                $('#group_mandatoryDialog').modal();
            } else {
                var formData = $(this).serializeArray();
                // edit data here
                    /* var date = $('#id_resource-date').val();
                    var resource_date = $.grep(formData, function(e){ return e.name == 'resource-date'; });
                    if (resource_date.length >= 1) {
                        resource_date[0].value = date + ' AM';
                    } */
                $.post('metadata', /*$(this).serialize()*/ $.param(formData), function(data){
                    // Do something more fancy with your respone
                    // $('.message').html(data.message);
                    if (!is_advanced) {
                        try {
                            $('#preview_encoder_iframe')[0].style.width='100%';
                            $('#preview_encoder_iframe')[0].style.height='100%';
                            $('#preview_encoder_iframe')[0].contentWindow.location.reload(true);
                        } catch(err) {
                            // Log error
                            console.log(err);
                        }
                    }
                    $('#preview_pleaseWaitDialog').modal('hide');
                });
            }
            e.preventDefault();
            if (metadata_update_done) {
                window.location.replace(e.target.action.replace('/'+metadata_uri,''));
            }
        });

        if(totalNum == prevNum) {
            try {
                var perc = (totalNum <= 0 ? 0 : (totalNum-empty)/totalNum);
                    perc = (perc <= 1 ? perc : 1);
                updateCompleteness(perc);
            } catch(err) {
                // Log error
                console.log(err);
            }
        }
    });

    $('#id_resource-metadata_author').change(function(){
      if($(this).val() === ''){
        $('#metadata_form').modal();
      }
    });

    $(document).ready(function() {
      {% if layer.metadata_uploaded_preserve %}
        $('#metadata_update :input').attr('readonly','readonly');
      {% endif %}
        $('.has-popover').popover({'trigger':'hover'});

        var params = typeof FILTER_TYPE == 'undefined' ? {} : {'type': FILTER_TYPE};
        $.ajax('/h_keywords_api', {params: params}).success(function(data){
            data = JSON.parse(data)
            var kws = [];
            for (kw in data) {
                if (data[kw] && data[kw].text) {
				    kws.push(data[kw].text);
                }
            }

            {% if freetext_readonly %}
                $('#id_resource-keywords').tokenfield({
                    createTokensOnBlur: true,
                    autocomplete: {
                        source: kws,
                        delay: 100
                    },
                    showAutocompleteOnFocus: true
                }).on('tokenfield:createtoken', function (event) {
                    var exists = false;
                    $.each(kws, function(index, value) {
                        if (event.attrs.value === value) {
                            exists = true;
                        }
                    });
                    if(!exists) {
                        event.preventDefault(); //prevents creation of token
                    }

                    var existingTokens = $(this).tokenfield('getTokens');
                    $.each(existingTokens, function(index, token) {
                        if (token.value === event.attrs.value)
                            event.preventDefault();  //prevents creation of token
                    });
                });
                // $('#id_resource-keywords').tokenfield('readonly');
                /* $('div.token .close').click(function() {
                    const token_close_button = $(this);
                    const token_item = token_close_button.parent();
                    token_item.remove();
                    return false;
                }); */
            {% else %}
                $('#id_resource-keywords').tokenfield({
                    createTokensOnBlur: true,
                    autocomplete: {
                        source: kws,
                        delay: 100
                    },
                    showAutocompleteOnFocus: true
                }).on('tokenfield:createtoken', function (event) {
                    var existingTokens = $(this).tokenfield('getTokens');
                    $.each(existingTokens, function(index, token) {
                        if (token.value === event.attrs.value)
                            event.preventDefault();  //prevents creation of token
                    });
                });
            {% endif %}

            if (window.location.href.match('/metadata_advanced$')) {
<<<<<<< HEAD
                if (!select_button_active) {
=======
                /*if (!select_button_active) {
>>>>>>> eea06403
                    const select_button = $('<button id="id_freetext_keyword_select" class="btn btn-primary">Select</button>');
                    const select_button_parent = $('#id_resource-keywords').parent().parent();
                    select_button_parent.append(select_button);
                    select_button_active = true;
                }
                $('#id_freetext_keyword_select').click(function() {
                    $('#id_resource-keywords-tokenfield').blur().focus();
<<<<<<< HEAD
                });
=======
                });*/
>>>>>>> eea06403

                const resource_group = $('#id_resource-group');
                resource_group.empty();
                resource_group.append('<option value="">-----</option>');
                {% for group in metadata_author_groups %}
                    {% if resource.group == group.group %}
                        resource_group.append(
                            '<option value="{{ group.group.id }}" selected="selected">{{ group.group.name }}</option>'
                        );
                    {% else %}
                        resource_group.append(
                            '<option value="{{ group.group.id }}">{{ group.group.name }}</option>'
                        );
                    {% endif %}
                {% endfor %}
<<<<<<< HEAD


            }

=======
            }
>>>>>>> eea06403

            $('#treeview').treeview({
                color: "#428bca",
                expandIcon: "fa fa-folder",
                collapseIcon: "fa fa-folder-open",
                nodeIcon: "fa fa-tag",
                showTags: true,
                showIcon: true,
                showCheckbox: false,
                data: data,
                levels: 1,
                onNodeSelected: function($event, $data) {
                    var kws = $('#id_resource-keywords').tokenfield('getTokens');
                    var newToken = $data.text
                    var exists = false
                    for (var i=0; i<kws.length; i++) {
                        if (kws[i]['value'].indexOf(newToken) >=0) {
                            exists = true
                        }
                    }
                    if (!exists) {
                        $('#id_resource-keywords').tokenfield('createToken', $data.text);
                    }
                    // $('#treeview-toggle').click();
                }
            });

            $('#treeview-toggle').click((e, value) => {
              $('#treeview').toggle();
              var icon = $(this).find('i');
              icon.toggleClass('fa-folder').toggleClass('fa-folder-open');
            });
        });
    });
{% endautoescape %}
</script><|MERGE_RESOLUTION|>--- conflicted
+++ resolved
@@ -634,11 +634,7 @@
             {% endif %}
 
             if (window.location.href.match('/metadata_advanced$')) {
-<<<<<<< HEAD
-                if (!select_button_active) {
-=======
                 /*if (!select_button_active) {
->>>>>>> eea06403
                     const select_button = $('<button id="id_freetext_keyword_select" class="btn btn-primary">Select</button>');
                     const select_button_parent = $('#id_resource-keywords').parent().parent();
                     select_button_parent.append(select_button);
@@ -646,11 +642,7 @@
                 }
                 $('#id_freetext_keyword_select').click(function() {
                     $('#id_resource-keywords-tokenfield').blur().focus();
-<<<<<<< HEAD
-                });
-=======
                 });*/
->>>>>>> eea06403
 
                 const resource_group = $('#id_resource-group');
                 resource_group.empty();
@@ -666,14 +658,7 @@
                         );
                     {% endif %}
                 {% endfor %}
-<<<<<<< HEAD
-
-
-            }
-
-=======
-            }
->>>>>>> eea06403
+            }
 
             $('#treeview').treeview({
                 color: "#428bca",
