<!DOCTYPE qgis PUBLIC 'http://mrcc.com/qgis.dtd' 'SYSTEM'>
<qgis projectname="Geonode" version="2.14.0-Essen">
  <title>Geonode</title>
  <layer-tree-group expanded="1" checked="Qt::Checked" name="">
    <customproperties/>
    <layer-tree-layer expanded="1" checked="Qt::Checked" id="{{ layer_id }}" name="{{ layer_name }}">
      <customproperties/>
    </layer-tree-layer>
  </layer-tree-group>
  <relations/>
  <mapcanvas>
    <units>degrees</units>
    <extent>
      <xmin>{{ x_min }}</xmin>
      <ymin>{{ y_min }}</ymin>
      <xmax>{{ x_max }}</xmax>
      <ymax>{{ y_max }}</ymax>
    </extent>
    <rotation>0</rotation>
    <projections>0</projections>
    <destinationsrs>
      <spatialrefsys>
        <proj4>+proj=longlat +datum=WGS84 +no_defs</proj4>
        <srsid>3452</srsid>
        <srid>4326</srid>
        <authid>EPSG:4326</authid>
        <description>WGS 84</description>
        <projectionacronym>longlat</projectionacronym>
        <ellipsoidacronym>WGS84</ellipsoidacronym>
        <geographicflag>true</geographicflag>
      </spatialrefsys>
    </destinationsrs>
    <rendermaptile>0</rendermaptile>
    <layer_coordinate_transform_info/>
  </mapcanvas>
  <layer-tree-canvas>
    <custom-order enabled="0">
      <item>{{ layer_id }}</item>
    </custom-order>
  </layer-tree-canvas>
  <legend updateDrawingOrder="true">
    <legendlayer drawingOrder="-1" open="true" checked="Qt::Checked" name="{{ layer_name }}" showFeatureCount="0">
      <filegroup open="true" hidden="false">
        <legendlayerfile isInOverview="0" layerid="{{ layer_id }}" visible="1"/>
      </filegroup>
    </legendlayer>
  </legend>
  <projectlayers>
      <!-- Missing geometry -->
    <maplayer minimumScale="0" maximumScale="1e+08" simplifyDrawingHints="1" minLabelScale="0" maxLabelScale="1e+08" simplifyDrawingTol="1" simplifyMaxScale="1" type="{{ geometry_type }}" hasScaleBasedVisibilityFlag="0" simplifyLocal="1" scaleBasedLabelVisibilityFlag="0">
      <id>{{ layer_id }}</id>
      <datasource>{{ layer_source }}</datasource>
      <shortname>{{ layer_name }}</shortname>
      <title></title>
      <abstract></abstract>
      <keywordList>
        <value></value>
      </keywordList>
      <layername>{{ layer_name }}</layername>
      <srs>
        <spatialrefsys>
          <proj4>+proj=longlat +datum=WGS84 +no_defs</proj4>
          <srsid>3452</srsid>
          <srid>4326</srid>
          <authid>EPSG:4326</authid>
          <description>WGS 84</description>
          <projectionacronym>longlat</projectionacronym>
          <ellipsoidacronym>WGS84</ellipsoidacronym>
          <geographicflag>true</geographicflag>
        </spatialrefsys>
      </srs>
      {{ provider | safe }}
      <previewExpression></previewExpression>
      <vectorjoins/>
      <layerDependencies/>
      <expressionfields/>
      <map-layer-style-manager current="">
        <map-layer-style name=""/>
      </map-layer-style-manager>
      {{ edittypes | safe }}
      {{ renderer_v2 | safe }}
      {{ labeling | safe }}
      {{ customproperties | safe }}
      {{ blendMode | safe }}
      {{ featureBlendMode | safe }}
      {{ layerTransparency | safe }}
      {{ displayfield | safe }}
      {{ label | safe }}
      {{ labelattributes | safe }}
      <annotationform></annotationform>
      <excludeAttributesWMS/>
      <excludeAttributesWFS/>
      <attributeactions/>
      <editform></editform>
      <editforminit/>
      <editforminitcodesource>0</editforminitcodesource>
      <editforminitfilepath></editforminitfilepath>
      <editforminitcode><![CDATA[]]></editforminitcode>
      <featformsuppress>0</featformsuppress>
      <editorlayout>generatedlayout</editorlayout>
      <widgets/>
      <conditionalstyles>
        <rowstyles/>
        <fieldstyles/>
      </conditionalstyles>
    </maplayer>
  </projectlayers>
  <properties>
    <WMSContactPerson type="QString"></WMSContactPerson>
    <Variables>
      <variableNames type="QStringList"/>
      <variableValues type="QStringList"/>
    </Variables>
    <WMSOnlineResource type="QString"></WMSOnlineResource>
    <WMSUseLayerIDs type="bool">false</WMSUseLayerIDs>
    <WMSContactOrganization type="QString"></WMSContactOrganization>
    <WMSKeywordList type="QStringList">
      <value></value>
    </WMSKeywordList>
    <WFSUrl type="QString"></WFSUrl>
    <Paths>
      <Absolute type="bool">true</Absolute>
    </Paths>
    <WMSServiceTitle type="QString"></WMSServiceTitle>
    <WFSLayers type="QStringList">
      <value>{{ layer_id }}</value>
    </WFSLayers>
    <WMSContactMail type="QString"></WMSContactMail>
    <WMSRestrictedComposers type="QStringList"/>
    <WMSRestrictedLayers type="QStringList"/>
    <PositionPrecision>
      <DecimalPlaces type="int">2</DecimalPlaces>
      <Automatic type="bool">true</Automatic>
      <DegreeFormat type="QString">MU</DegreeFormat>
    </PositionPrecision>
    <WCSUrl type="QString"></WCSUrl>
    <WMSContactPhone type="QString"></WMSContactPhone>
    <WMSServiceCapabilities type="bool">false</WMSServiceCapabilities>
    <WMSServiceAbstract type="QString"></WMSServiceAbstract>
    <WMSContactPosition type="QString"></WMSContactPosition>
    <WMSAddWktGeometry type="bool">false</WMSAddWktGeometry>
    <Measure>
      <Ellipsoid type="QString">NONE</Ellipsoid>
    </Measure>
    <WMSPrecision type="QString">8</WMSPrecision>
    <WFSTLayers>
      <Insert type="QStringList"/>
      <Update type="QStringList"/>
      <Delete type="QStringList"/>
    </WFSTLayers>
    <Gui>
      <SelectionColorBluePart type="int">0</SelectionColorBluePart>
      <CanvasColorGreenPart type="int">255</CanvasColorGreenPart>
      <CanvasColorRedPart type="int">255</CanvasColorRedPart>
      <SelectionColorRedPart type="int">255</SelectionColorRedPart>
      <SelectionColorAlphaPart type="int">255</SelectionColorAlphaPart>
      <SelectionColorGreenPart type="int">255</SelectionColorGreenPart>
      <CanvasColorBluePart type="int">255</CanvasColorBluePart>
    </Gui>
    <Digitizing>
      <DefaultSnapToleranceUnit type="int">2</DefaultSnapToleranceUnit>
      <SnappingMode type="QString">current_layer</SnappingMode>
      <DefaultSnapType type="QString">off</DefaultSnapType>
      <DefaultSnapTolerance type="double">0</DefaultSnapTolerance>
    </Digitizing>
    <WFSLayersPrecision>
      <{{ layer_id }} type="int">8</{{ layer_id }}>
    </WFSLayersPrecision>
    <Identify>
      <disabledLayers type="QStringList"/>
    </Identify>
    <Macros>
      <pythonCode type="QString"></pythonCode>
    </Macros>
    <WMSAccessConstraints type="QString">None</WMSAccessConstraints>
    <WCSLayers type="QStringList"/>
    <Legend>
      <filterByMap type="bool">false</filterByMap>
    </Legend>
<<<<<<< HEAD
    <WFSLayers type="QStringList">
      <value>{{ layer_id }}</value>
    </WFSLayers>
    <WFSTLayers>
      <Insert type="QStringList"/>
      <Update type="QStringList"/>
      <Delete type="QStringList"/>
    </WFSTLayers>
    <WFSLayersPrecision>
      <{{ layer_id }} type="int">8</{{ layer_id }}>
    </WFSLayersPrecision>
=======
    <SpatialRefSys>
      <ProjectCRSProj4String type="QString">+proj=longlat +datum=WGS84 +no_defs</ProjectCRSProj4String>
      <ProjectCrs type="QString">EPSG:4326</ProjectCrs>
      <ProjectCRSID type="int">3452</ProjectCRSID>
    </SpatialRefSys>
    <DefaultStyles>
      <Fill type="QString"></Fill>
      <Line type="QString"></Line>
      <Marker type="QString"></Marker>
      <RandomColors type="bool">true</RandomColors>
      <AlphaInt type="int">255</AlphaInt>
      <ColorRamp type="QString"></ColorRamp>
    </DefaultStyles>
    <WMSFees type="QString">conditions unknown</WMSFees>
    <WMSImageQuality type="int">90</WMSImageQuality>
    <Measurement>
      <DistanceUnits type="QString">meters</DistanceUnits>
      <AreaUnits type="QString">m2</AreaUnits>
    </Measurement>
    <WMSUrl type="QString"></WMSUrl>
>>>>>>> 26d66122
  </properties>
  <visibility-presets/>
</qgis><|MERGE_RESOLUTION|>--- conflicted
+++ resolved
@@ -177,19 +177,6 @@
     <Legend>
       <filterByMap type="bool">false</filterByMap>
     </Legend>
-<<<<<<< HEAD
-    <WFSLayers type="QStringList">
-      <value>{{ layer_id }}</value>
-    </WFSLayers>
-    <WFSTLayers>
-      <Insert type="QStringList"/>
-      <Update type="QStringList"/>
-      <Delete type="QStringList"/>
-    </WFSTLayers>
-    <WFSLayersPrecision>
-      <{{ layer_id }} type="int">8</{{ layer_id }}>
-    </WFSLayersPrecision>
-=======
     <SpatialRefSys>
       <ProjectCRSProj4String type="QString">+proj=longlat +datum=WGS84 +no_defs</ProjectCRSProj4String>
       <ProjectCrs type="QString">EPSG:4326</ProjectCrs>
@@ -210,7 +197,6 @@
       <AreaUnits type="QString">m2</AreaUnits>
     </Measurement>
     <WMSUrl type="QString"></WMSUrl>
->>>>>>> 26d66122
   </properties>
   <visibility-presets/>
 </qgis>