--- conflicted
+++ resolved
@@ -24,10 +24,6 @@
 from django import forms
 from django.conf import settings
 from django.core.exceptions import ValidationError
-<<<<<<< HEAD
-
-=======
->>>>>>> a5a62c7f
 from geonode import geoserver, qgis_server
 from geonode.layers.forms import JSONField
 from geonode.upload.models import UploadFile
