from django.conf.urls import include, patterns, url
from django.conf import settings
from django.contrib.staticfiles.urls import staticfiles_urlpatterns
from django.conf.urls.static import static
from geonode.sitemap import LayerSitemap, MapSitemap
import geonode.proxy.urls
import geonode.maps.urls

# Uncomment the next two lines to enable the admin:
from django.contrib import admin
admin.autodiscover()

js_info_dict = {
    'domain': 'djangojs',
    'packages': ('geonode',)
}

sitemaps = {
    "layer": LayerSitemap,
    "map": MapSitemap
}

urlpatterns = patterns('',

    # Static pages
    url(r'^$', 'django.views.generic.simple.direct_to_template',
                {'template': 'index.html'}, name='home'),
    url(r'^help/$', 'django.views.generic.simple.direct_to_template',
                {'template': 'help.html'}, name='help'),
    url(r'^developer/$', 'django.views.generic.simple.direct_to_template',
                {'template': 'developer.html'}, name='dev'),

    # Temp static pages
    url(r'^mapinfo/$', 'django.views.generic.simple.direct_to_template',
                {'template': 'maps/map_detail_static.html'}, name='mapinfo'),
    url(r'^layerinfo/$', 'django.views.generic.simple.direct_to_template',
                {'template': 'layers/layer_detail_static.html'}, name='layerinfo'),
    url(r'^search/$', 'django.views.generic.simple.direct_to_template',
                {'template': 'search.html'}, name='search'),
    url(r'^advanced-search/$', 'django.views.generic.simple.direct_to_template',
                {'template': 'advanced_search_static.html'}, name='advanced_search'),
<<<<<<< HEAD
=======
    url(r'^upload/$', 'django.views.generic.simple.direct_to_template',
                {'template': 'upload/upload.html'}, name='upload'),
    url(r'^upload-info/$', 'django.views.generic.simple.direct_to_template',
                {'template': 'upload/upload_info.html'}, name='upload_info'),
    url(r'^upload-permissions/$', 'django.views.generic.simple.direct_to_template',
                {'template': 'upload/upload_permissions.html'}, name='upload_permissions'),
>>>>>>> 8c0460da

    # Data views
    (r'^data/', include('geonode.layers.urls')),

    # Map views
    (r'^maps/', include('geonode.maps.urls')),

    # Social
    (r'^comments/', include('dialogos.urls')),
    (r'^ratings/', include('agon_ratings.urls')),

    # Accounts
    url(r'^accounts/ajax_login$', 'geonode.views.ajax_login',
                                       name='auth_ajax_login'),
    url(r'^accounts/ajax_lookup$', 'geonode.views.ajax_lookup',
                                       name='auth_ajax_lookup'),
    (r'^accounts/', include('registration.urls')),
    (r'^profiles/', include('idios.urls')),
    (r'^people/', include('geonode.people.urls')),
    (r'^avatar/', include('avatar.urls')),

    # Meta
    url(r'^lang\.js$', 'django.views.generic.simple.direct_to_template',
         {'template': 'lang.js', 'mimetype': 'text/javascript'}, name='lang'),
    url(r'^jsi18n/$', 'django.views.i18n.javascript_catalog',
                                  js_info_dict, name='jscat'),
    url(r'^sitemap\.xml$', 'django.contrib.sitemaps.views.sitemap',
                                  {'sitemaps': sitemaps}, name='sitemap'),
    (r'^i18n/', include('django.conf.urls.i18n')),
    (r'^admin/', include(admin.site.urls)),
    )

urlpatterns += geonode.proxy.urls.urlpatterns

# Serve static files
urlpatterns += staticfiles_urlpatterns()
urlpatterns += static(settings.MEDIA_URL, document_root=settings.MEDIA_ROOT)<|MERGE_RESOLUTION|>--- conflicted
+++ resolved
@@ -39,15 +39,12 @@
                 {'template': 'search.html'}, name='search'),
     url(r'^advanced-search/$', 'django.views.generic.simple.direct_to_template',
                 {'template': 'advanced_search_static.html'}, name='advanced_search'),
-<<<<<<< HEAD
-=======
     url(r'^upload/$', 'django.views.generic.simple.direct_to_template',
                 {'template': 'upload/upload.html'}, name='upload'),
     url(r'^upload-info/$', 'django.views.generic.simple.direct_to_template',
                 {'template': 'upload/upload_info.html'}, name='upload_info'),
     url(r'^upload-permissions/$', 'django.views.generic.simple.direct_to_template',
                 {'template': 'upload/upload_permissions.html'}, name='upload_permissions'),
->>>>>>> 8c0460da
 
     # Data views
     (r'^data/', include('geonode.layers.urls')),
