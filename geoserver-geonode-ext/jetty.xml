<?xml version="1.0"?>
<!DOCTYPE Configure PUBLIC "-//Mort Bay Consulting//DTD Configure//EN" "http://jetty.mortbay.org/configure.dtd">

<!-- =============================================================== -->
<!-- Configure the Jetty Server                                      -->
<!--                                                                 -->
<!-- Documentation of this file format can be found at:              -->
<!-- http://docs.codehaus.org/display/JETTY/jetty.xml                -->
<!--                                                                 -->
<!-- =============================================================== -->


<Configure id="Server" class="org.mortbay.jetty.Server">

    <!-- =========================================================== -->
    <!-- Server Thread Pool                                          -->
    <!-- =========================================================== -->
    <Set name="ThreadPool">
      <New class="org.mortbay.thread.QueuedThreadPool">
        <Set name="minThreads">5</Set>
        <Set name="maxThreads">50</Set>
        <Set name="lowThreads">15</Set>
        <Set name="SpawnOrShrinkAt">2</Set>
      </New>
    </Set>



    <!-- =========================================================== -->
    <!-- Set connectors                                              -->
    <!-- =========================================================== -->
    <!-- One of each type!                                           -->
    <!-- =========================================================== -->

    <!-- Use this connector for many frequently idle connections
         and for threadless continuations.
    -->
    <Call name="addConnector">
      <Arg>
          <New class="org.mortbay.jetty.nio.SelectChannelConnector">
            <Set name="host"><SystemProperty name="jetty.host" default="localhost"/></Set>
            <Set name="port"><SystemProperty name="jetty.port" default="8001"/></Set>
            <Set name="maxIdleTime">30000</Set>
            <Set name="Acceptors">2</Set>
            <Set name="statsOn">false</Set>
            <Set name="confidentialPort">8443</Set>
	          <Set name="lowResourcesConnections">5000</Set>
	          <Set name="lowResourcesMaxIdleTime">5000</Set>
          </New>
      </Arg>
    </Call>

    <!-- =========================================================== -->
    <!-- Set handler Collection Structure                            --> 
    <!-- =========================================================== -->
    <Set name="handler">
      <New id="Handlers" class="org.mortbay.jetty.handler.HandlerCollection">
        <Set name="handlers">
         <Array type="org.mortbay.jetty.Handler">
           <Item>
             <New id="Contexts" class="org.mortbay.jetty.handler.ContextHandlerCollection"/>
           </Item>
           <Item>
             <New id="DefaultHandler" class="org.mortbay.jetty.handler.DefaultHandler"/>
           </Item>
           <Item>
             <New id="RequestLog" class="org.mortbay.jetty.handler.RequestLogHandler"/>
           </Item>
         </Array>
        </Set>
      </New>
    </Set>
    
    <!-- =========================================================== -->
    <!-- Configure the context deployer                              -->
    <!-- A context deployer will deploy contexts described in        -->
    <!-- configuration files discovered in a directory.              -->
    <!-- The configuration directory can be scanned for hot          -->
    <!-- deployments at the configured scanInterval.                 -->
    <!--                                                             -->
    <!-- This deployer is configured to deploy contexts configured   -->
    <!-- in the $JETTY_HOME/contexts directory                       -->
    <!--                                                             -->
    <!-- =========================================================== -->
<!--    <Call name="addLifeCycle">
      <Arg>
        <New class="org.mortbay.jetty.deployer.ContextDeployer">
          <Set name="contexts"><Ref id="Contexts"/></Set>
          <Set name="configurationDir"><SystemProperty name="jetty.home" default="."/>/../web</Set>
          <Set name="scanInterval">5</Set>
        </New>
      </Arg>
    </Call>
-->
    <!-- =========================================================== -->
    <!-- Configure the webapp deployer.                              -->
    <!-- A webapp  deployer will deploy standard webapps discovered  -->
    <!-- in a directory at startup, without the need for additional  -->
    <!-- configuration files.    It does not support hot deploy or   -->
    <!-- non standard contexts (see ContextDeployer above).          -->
    <!--                                                             -->
    <!-- This deployer is configured to deploy webapps from the      -->
    <!-- $JETTY_HOME/webapps directory                               -->
    <!--                                                             -->
    <!-- Normally only one type of deployer need be used.            -->
    <!--                                                             -->
    <!-- =========================================================== -->
    <Call name="addLifeCycle">
      <Arg>
        <New class="org.mortbay.jetty.deployer.WebAppDeployer">
          <Set name="contexts"><Ref id="Contexts"/></Set>
<<<<<<< HEAD
          <Set name="webAppDir"><SystemProperty name="jetty.home" default="../webapps"/></Set>
=======
          <Set name="webAppDir"><SystemProperty name="jetty.home" default="../build/webapps"/></Set>
>>>>>>> 9031b73a
          <Set name="parentLoaderPriority">true</Set>
		  <!--  Refer to http://geoserver.org/display/GEOSDOC/Dealing+with+native+JAI 
		  		for more background on the parentLoaderPriority=True -->
	        <Set name="extract">true</Set>
	        <Set name="allowDuplicates">false</Set>
        </New>
      </Arg>
    </Call>

    <!-- =========================================================== -->
    <!-- Configure Authentication Realms                             -->
    <!-- Realms may be configured for the entire server here, or     -->
    <!-- they can be configured for a specific web app in a context  -->
    <!-- configuration (see $(jetty.home)/contexts/test.xml for an   -->
    <!-- example).                                                   -->
    <!-- =========================================================== -->
  <!--  <Set name="UserRealms">
      <Array type="org.mortbay.jetty.security.UserRealm">
        <Item>
          <New class="org.mortbay.jetty.security.HashUserRealm">
            <Set name="name">Test Realm</Set>
            <Set name="config"><SystemProperty name="jetty.home" default="."/>/etc/realm.properties</Set>
            <Set name="refreshInterval">0</Set>
          </New>
        </Item>
      </Array>
    </Set>-->

    <!-- =========================================================== -->
    <!-- Configure Request Log                                       -->
    <!-- Request logs  may be configured for the entire server here, -->
    <!-- or they can be configured for a specific web app in a       -->
    <!-- contexts configuration (see $(jetty.home)/contexts/test.xml -->
    <!-- for an example).                                            -->
    <!-- =========================================================== -->
    <Ref id="RequestLog">
      <Set name="requestLog">
        <New id="RequestLogImpl" class="org.mortbay.jetty.NCSARequestLog">
          <Set name="filenameDateFormat">yyyy_MM_dd</Set>
          <Set name="retainDays">90</Set>
          <Set name="append">true</Set>
          <Set name="extended">false</Set>
          <Set name="logCookies">false</Set>
          <Set name="LogTimeZone">GMT</Set>
        </New>
      </Set>
    </Ref>

    <!-- =========================================================== -->
    <!-- extra options                                               -->
    <!-- =========================================================== -->
    <Set name="stopAtShutdown">true</Set>
    <Set name="sendServerVersion">true</Set>
    <Set name="sendDateHeader">true</Set>
    <Set name="gracefulShutdown">1000</Set>

</Configure><|MERGE_RESOLUTION|>--- conflicted
+++ resolved
@@ -109,11 +109,7 @@
       <Arg>
         <New class="org.mortbay.jetty.deployer.WebAppDeployer">
           <Set name="contexts"><Ref id="Contexts"/></Set>
-<<<<<<< HEAD
-          <Set name="webAppDir"><SystemProperty name="jetty.home" default="../webapps"/></Set>
-=======
           <Set name="webAppDir"><SystemProperty name="jetty.home" default="../build/webapps"/></Set>
->>>>>>> 9031b73a
           <Set name="parentLoaderPriority">true</Set>
 		  <!--  Refer to http://geoserver.org/display/GEOSDOC/Dealing+with+native+JAI 
 		  		for more background on the parentLoaderPriority=True -->
