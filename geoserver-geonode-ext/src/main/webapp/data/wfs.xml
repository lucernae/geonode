--- conflicted
+++ resolved
@@ -42,17 +42,10 @@
       </gml>
     </entry>
     <entry>
-<<<<<<< HEAD
-      <version>V_10</version>
-      <gml>
-        <srsNameStyle>XML</srsNameStyle>
-        <overrideGMLAttributes>true</overrideGMLAttributes>
-=======
       <version>V_20</version>
       <gml>
         <srsNameStyle>URN2</srsNameStyle>
         <overrideGMLAttributes>false</overrideGMLAttributes>
->>>>>>> 0637d1b9
       </gml>
     </entry>
     <entry>
