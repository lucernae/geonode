from setuptools import setup

setup(name='GeoNode',
      version=__import__('geonode').get_version(),
      description="Application for serving and sharing geospatial data",
      long_description=open('README.rst').read(),
      classifiers=[
        "Development Status :: 1 - Planning"],
      keywords='',
      author='GeoNode Developers',
      author_email='dev@geonode.org',
      url='http://geonode.org',
      license='GPL',
      packages=['geonode',
                'geonode.maps',
                'geonode.security',
                'geonode.proxy',
                ],
      package_dir={'geonode': 'geonode'},
      package_data={'geonode': ['geonode/static/*']},
      install_requires=[
        # native dependencies
        "PIL",
        "lxml",
        # python dependencies
        "OWSLib==0.5.0",
        "Django==1.4",
        "django-extensions==0.8",
        "httplib2>=0.7",
        "django-registration==0.8",
        "django-profiles==0.2",
        "django-avatar==1.0.4",
        "agon-ratings==0.2",
        "django-taggit==0.9.3", 
        "dialogos==0.1",
        "South==0.7.3",
        "django-forms-bootstrap==2.0.3.post1",
<<<<<<< HEAD
        "gsconfig==0.5.5",
=======
        "gsconfig==0.5.4",
        # setup
        "Paver",
>>>>>>> a0a0a2f1
        # we use paste as an development server
        "paste>=1.3",
        "PasteDeploy",
        "pastescript",
        # assembling javascript
        "jstools==0.6",
        # sample and test data
        "gisdata==0.3.8",
        # document generator
        "Sphinx==1.1.3",
        # testing
        "django-nose",
        "nose",
        "mock",
        ],
      zip_safe=False,
      entry_points="""\
      [paste.app_factory]
      main = geonode:main
      """,
      )<|MERGE_RESOLUTION|>--- conflicted
+++ resolved
@@ -35,13 +35,9 @@
         "dialogos==0.1",
         "South==0.7.3",
         "django-forms-bootstrap==2.0.3.post1",
-<<<<<<< HEAD
         "gsconfig==0.5.5",
-=======
-        "gsconfig==0.5.4",
         # setup
         "Paver",
->>>>>>> a0a0a2f1
         # we use paste as an development server
         "paste>=1.3",
         "PasteDeploy",
