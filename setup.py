# -*- coding: utf-8 -*-
#########################################################################
#
# Copyright (C) 2016 OSGeo
#
# This program is free software: you can redistribute it and/or modify
# it under the terms of the GNU General Public License as published by
# the Free Software Foundation, either version 3 of the License, or
# (at your option) any later version.
#
# This program is distributed in the hope that it will be useful,
# but WITHOUT ANY WARRANTY; without even the implied warranty of
# MERCHANTABILITY or FITNESS FOR A PARTICULAR PURPOSE. See the
# GNU General Public License for more details.
#
# You should have received a copy of the GNU General Public License
# along with this program. If not, see <http://www.gnu.org/licenses/>.
#
#########################################################################

from distutils.core import setup
from setuptools import find_packages
import os

on_rtd = os.environ.get('READTHEDOCS', None) == 'True'
if on_rtd:
    shapely_dep = "Shapely<1.5.13"
else:
    shapely_dep = "Shapely>=1.5.13,<1.6.dev0"

setup(name='GeoNode',
      version=__import__('geonode').get_version(),
      description="Application for serving and sharing geospatial data",
      long_description=open('README').read(),
      classifiers=[
        "Development Status :: 4 - Beta"],
      keywords='',
      author='GeoNode Developers',
      author_email='dev@geonode.org',
      url='http://geonode.org',
      license='GPL',
      packages=find_packages(),
      include_package_data=True,
      install_requires=[
        # # The commented name next to the package
        # # is the Ubuntu 16.04 package that provides it
        # # with version in parenthesis

        # # Apps with official Ubuntu 16.04 packages

        # native dependencies
        "Pillow<=3.3.1",  # python-imaging (3.1.2)
        "lxml<=3.6.2",  # python-lxml (3.5.0)
        "psycopg2<=2.7.3.1",  # python-psycopg2 (2.6.1)
        "Django<1.9a0",  # python-django (1.8.7)

        # Other
        "amqp<=2.2.2",
        "anyjson<=0.3.3",
        "PyYAML<=3.12",
        "beautifulsoup4<=4.4.1",  # python-bs4 (4.4.1)
        "billiard<=3.5.0.3",
        "MultipartPostHandler<=0.1.0",  # python-multipartposthandler (0.1.0)
        "httplib2<=0.10.3",  # python-httplib2 (0.9.1, 0.9.2 in our ppa)
        "transifex-client<=0.12.4",  # transifex-client (0.11.1)
        "Paver<=1.2.4",  # python-paver (1.2.4)
        "Unidecode<=0.4.19",
        "django-nose<=1.4.5",  # python-django-nose (1.4.3)
        "nose<=1.3.7",  # python-nose (1.3.7)
        "awesome-slugify<=1.6.2",
        "django-floppyforms<=1.7.0",
        "certifi<=2017.7.27.1",
        "chardet<=3.0.4",
        "decorator<=4.1.2",
        "celery>4.0a0c,<=4.1.0",  # python-celery (3.1.20)
        # "django-celery==3.1.17",  # python-django-celery (3.1.17)
        "certifi<=2017.7.27.1",
        "autoflake<=0.7",
        "flake8<=2.5.4",  # python-flake8 (2.5.4)
        "pyflakes<=1.6.0",
        "pep8<=1.7.0",  # python-pep8 (1.7.0)
        "boto<=2.38.0",  # python-boto (2.38.0)
        "six<1.11.0",  # https://github.com/benjaminp/six/issues/210
        "diff-match-patch<=20121119",

        # Django Apps
        "django-pagination>=1.0.5,<=1.0.7",  # python-django-pagination (1.0.7)
        "django-extensions>=1.2.5,<=1.6.1",  # python-django-extensions (1.5.9)
        "django-jsonfield<=1.0.1",  # python-django-jsonfield (0.9.15, 1.0.1 in our ppa)
        "django-jsonfield-compat<=0.4.4",
        "django-leaflet<=0.22.0",
        "django-taggit<=0.22.1",  # python-django-taggit (0.18.0)
        "django-mptt<=0.8.7",  # django-mptt (0.8.0, 0.8.6 in our ppa)
        "django-treebeard<=4.1.2",  # django-treebeard (4.0)
        "django-guardian<=1.4.9",  # django-guardian (1.4.1)
        "django-downloadview<=1.8",  # python-django-downloadview (1.8)
        "django-polymorphic<=1.3",  # python-django-polymorphic (0.8.1) FIXME
        "django-reversion<=2.0.10",
        "django-suit<=0.2.15",
        "django-tastypie<=0.14.0",  # python-django-tastypie (0.12.0, 0.12.2 in our ppa)
        "django-oauth-toolkit>=0.10.0,<1.0",  # python-django-oauth-toolkit (0.10.0)
        "oauthlib<=2.0.2",

        # geopython dependencies
        "pyproj>=1.9.5,<=1.9.5.1",  # python-pyproj (1.9.5)
        "OWSLib>=0.10.3,<=0.15.0",  # python-owslib (0.10.3) FIXME
        "pycsw>=1.10.1,<=2.0.3",  # python-pycsw (1.10.1, 2.0.0 in ppa) FIXME
        "%s" % shapely_dep,  # python-shapely (1.5.13)


        # # Apps with packages provided in GeoNode's PPA on Launchpad.

        # Django Apps
        "awesome-slugify<=1.6.5",
        "dj-database-url<=0.4.2",
        "Pinax<=0.9a2",
        # pinax-comments==0.1.1
        "pinax-notifications<=4.0.0",
        # pinax-ratings==2.0.0
        "pinax-theme-bootstrap<=8.0.1",
        "django-bootstrap-form<=3.3",
        "django-forms-bootstrap<=3.1.0",
        "django-friendly-tag-loader<=1.2.1",
        "django-activity-stream<=0.6.4",
        "django-appconf<=1.0.2",
        "django-autocomplete-light>=2.3.3,<3.0a0",
        "django-autofixture<=0.12.1",
        "django-autoslug<=1.9.3",
        "django-braces<=1.11.0",
        "django-geonode-client<=0.0.15",
        "django-modeltranslation>=0.11,<=0.12.1",  # python-django-modeltranslation (0.11 Debian)
        "django-import-export<=0.5.1",
        "django-utils<=0.0.2",

        # GeoNode org maintained apps.
        "django-geoexplorer>=4.0.0,<5.0",
        "geonode-user-messages<=0.1.6",  # (0.1.3 in ppa) FIXME
        "geonode-avatar<=2.1.6",  # (2.1.5 in ppa) FIXME
        "geonode-announcements<=1.0.8",
        "geonode-agon-ratings<=0.3.5",  # (0.3.1 in ppa) FIXME

        # we can't use django-user-account until upstream merge changes for geonode.
        # this is temporary solution
        "django-user-accounts==2.0.2dev",

        "geonode-arcrest>=10.0",
        "geonode-dialogos>=0.5",
        "gsconfig<=1.0.6",  # (1.0.3 in ppa) FIXME
        "gsimporter<=1.0.0",  # (0.1 in ppa) FIXME
        "gisdata>=0.5.4",

        # haystack/elasticsearch, uncomment to use
        "django-haystack<=2.6.0",  # missing from ppa FIXME
        "elasticsearch<=2.4.0",
        "pyelasticsearch<=0.6.1",

        # datetimepicker widget
        "django-bootstrap3-datetimepicker<=2.2.3",

        # AWS S3 dependencies
        "django-storages<=1.6.5",

        # Contribs
        "et-xmlfile<=1.0.1",
        "unicodecsv<=0.14.1",
        "urllib3<=1.22",
        "vine<=1.1.4",
        "xlrd<=1.1.0",
        "xlwt<=1.3.0",
        "xmltodict<=0.9.2",
        "funcsigs<=1.0.2",
        "geolinks<=0.2.0",
        "idna<=2.6",
        "ipaddress<=1.0.18",
        "jdcal<=1.3",
        "kombu<=4.1.0",
        "mccabe<=0.4.0",
        "mock<=2.0.0",
        "numpy<=1.13.1",
        "odfpy<=1.3.5",
        "openpyxl<=2.4.8",
        "pbr<=3.1.1",
        "pdb<=0.1",
        "python-dateutil<=2.6.1",
        "python-gnupg<=0.4.1",
        "python-mimeparse<=1.6.0",
        "pytz<=2017.2",
        "regex<=2016.7.21",
        "requests<=2.18.4",
        "simplejson<=3.11.1",
        "tablib<=0.12.1",

        # tests
        "coverage<=4.4.1",
        "factory-boy<=2.9.2",
        "Faker<=0.8.4",
        # "WeasyPrint",
<<<<<<< HEAD
        "user-agents",
        "xmljson",
        'psutil',
        'django-cors-headers',
        'django-multi-email-field',
        ],
=======
      ],
>>>>>>> ebd0ccf8
      zip_safe=False,
      dependency_links=[
        'https://github.com/cezio/django-user-accounts/archive/252_255_mixed.zip#egg=django-user-accounts-2.0.2dev'
      ]
      )<|MERGE_RESOLUTION|>--- conflicted
+++ resolved
@@ -195,16 +195,12 @@
         "factory-boy<=2.9.2",
         "Faker<=0.8.4",
         # "WeasyPrint",
-<<<<<<< HEAD
         "user-agents",
         "xmljson",
         'psutil',
         'django-cors-headers',
         'django-multi-email-field',
         ],
-=======
-      ],
->>>>>>> ebd0ccf8
       zip_safe=False,
       dependency_links=[
         'https://github.com/cezio/django-user-accounts/archive/252_255_mixed.zip#egg=django-user-accounts-2.0.2dev'
