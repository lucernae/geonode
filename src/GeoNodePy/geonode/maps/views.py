from geonode.core.models import AUTHENTICATED_USERS, ANONYMOUS_USERS
from geonode.maps.models import Map, Layer, MapLayer, Contact, ContactRole,Role, get_csw
from geonode import geonetwork
import geoserver
from geoserver.resource import FeatureType, Coverage
import base64
from django import forms
from django.contrib.auth import authenticate, get_backends as get_auth_backends
from django.contrib.auth.decorators import login_required
<<<<<<< HEAD
from django.contrib.auth.models import User
from django.contrib.gis import gdal
=======
from django.contrib.gis.geos import GEOSGeometry
>>>>>>> 1e2b9102
from django.core.exceptions import ObjectDoesNotExist
from django.core.urlresolvers import reverse
from django.db import transaction
from django.http import HttpResponse, HttpResponseRedirect
from django.shortcuts import render_to_response, get_object_or_404
from django.conf import settings
<<<<<<< HEAD
from django.template import RequestContext, loader
from django.utils.html import escape
=======
from django.template import RequestContext
>>>>>>> 1e2b9102
from django.utils.translation import ugettext as _
import json
import math
import httplib2 
from owslib.csw import CswRecord, namespaces
from owslib.util import nspath
import re
from urllib import urlencode
from urlparse import urlparse
import uuid
from django.views.decorators.csrf import csrf_exempt
from django.forms.models import inlineformset_factory

_user, _password = settings.GEOSERVER_CREDENTIALS

DEFAULT_TITLE = "GeoNode Default Map"
DEFAULT_ABSTRACT = "This is a demonstration of GeoNode, an application for assembling and publishing web based maps.  After adding layers to the map, use the Save Map button above to contribute your map to the GeoNode community."
DEFAULT_CONTACT = "For more information, contact OpenGeo at http://opengeo.org/"

_default_map = Map(
    title=DEFAULT_TITLE, 
    abstract=DEFAULT_ABSTRACT,
    contact=DEFAULT_CONTACT,
    projection="EPSG:900913",
    center_x=-9428760.8688778,
    center_y=1436891.8972581,
    zoom=7
)

def _baselayer(lyr, order):
    return MapLayer.objects.from_viewer_config(
        map = _default_map,
        layer = lyr,
        source = settings.MAP_BASELAYERSOURCES[lyr["source"]],
        ordering = order
    )

DEFAULT_BASELAYERS = [_baselayer(lyr, ord) for ord, lyr in enumerate(settings.MAP_BASELAYERS)]

DEFAULT_MAP_CONFIG = _default_map.viewer_json(*DEFAULT_BASELAYERS)

del _default_map
del _baselayer

def bbox_to_wkt(x0, x1, y0, y1, srid="4326"):
    return 'SRID='+srid+';POLYGON(('+x0+' '+y0+','+x0+' '+y1+','+x1+' '+y1+','+x1+' '+y0+','+x0+' '+y0+'))'
class ContactForm(forms.ModelForm):
    class Meta:
        model = Contact
        exclude = ('user',)

class LayerForm(forms.ModelForm):
    poc = forms.ModelChoiceField(empty_label = "Person outside GeoNode (fill form)",
                                 label = "Point Of Contact", required=False,
                                 queryset = Contact.objects.exclude(user=None))

    metadata_author = forms.ModelChoiceField(empty_label = "Person outside GeoNode (fill form)",
                                             label = "Metadata Author", required=False,
                                             queryset = Contact.objects.exclude(user=None))

    class Meta:
        model = Layer
        exclude = ('contacts','workspace', 'store', 'name', 'uuid', 'storeType', 'typename')

class RoleForm(forms.ModelForm):
    class Meta:
        model = ContactRole
        exclude = ('contact', 'layer')

class PocForm(forms.Form):
    contact = forms.ModelChoiceField(label = "New point of contact",
                                     queryset = Contact.objects.exclude(user=None))



<<<<<<< HEAD
MAP_LEV_NAMES = {
    Map.LEVEL_NONE  : _('No Permissions'),
    Map.LEVEL_READ  : _('Read Only'),
    Map.LEVEL_WRITE : _('Read/Write'),
    Map.LEVEL_ADMIN : _('Administrative')
}
LAYER_LEV_NAMES = {
    Layer.LEVEL_NONE  : _('No Permissions'),
    Layer.LEVEL_READ  : _('Read Only'),
    Layer.LEVEL_WRITE : _('Read/Write'),
    Layer.LEVEL_ADMIN : _('Administrative')
}

def maps(request, mapid=None):
    if request.method == 'GET' and mapid is None:
        map_configs = [{"id": map.pk, "config": build_map_config(map)} for map in Map.objects.all()
                       if request.user.has_perm('maps.view_map', obj=map)]
        return HttpResponse(json.dumps({"maps": map_configs}), mimetype="application/json")
    elif request.method == 'GET' and mapid is not None:
        map = Map.objects.get(pk=mapid)
        if request.user.has_perm('maps.view_map', obj=map):
            config = build_map_config(map)
            return HttpResponse(json.dumps(config))
        else:
            return HttpResponse(loader.render_to_string('401.html', 
                RequestContext(request, {})), status=401)
=======
@transaction.commit_manually
def maps(request, mapid=None):
    if request.method == 'GET' and mapid is None:
        map_configs = [{"id": map.pk, "config": map.viewer_json()} for map in Map.objects.all()]
        return HttpResponse(json.dumps({"maps": map_configs}), mimetype="application/json")
    elif request.method == 'GET' and mapid is not None:
        map = Map.objects.get(pk=mapid)
        config = map.viewer_json()
        return HttpResponse(json.dumps(config))
>>>>>>> 1e2b9102
    elif request.method == 'POST':
        if not request.user.is_authenticated():
            return HttpResponse(
                'You must be logged in to save new maps',
                mimetype="text/plain",
                status=401
            )
        try: 
            
            map = Map(owner=request.user, zoom=0, center_x=0, center_y=0)
            map.save()
            map.update_from_viewer(request.raw_post_data)
            response = HttpResponse('', status=201)
            response['Location'] = map.id
            transaction.commit()
            return response
        except Exception, e:
            transaction.rollback()
            return HttpResponse(
                "The server could not understand your request." + str(e),
                status=400, 
                mimetype="text/plain"
            )

def mapJSON(request, mapid):
    if request.method == 'GET':
        map = get_object_or_404(Map,pk=mapid) 
<<<<<<< HEAD
        if not request.user.has_perm('maps.view_map', obj=map):
            return HttpResponse(loader.render_to_string('401.html', 
                RequestContext(request, {})), status=401)
    	config = build_map_config(map)
    	return HttpResponse(json.dumps(config))
    elif request.method == 'PUT':
        return update_map_json(request, mapid)


def update_map_json(request, mapid):
    # login is required, but we'd prefer to 
    # actually return a 401 status code to 
    # ajax vs. an uninformative redirect.
    if not request.user.is_authenticated():
        return HttpResponse(_("You must be logged in to save this map"),
                            status=401,
                            mimetype="text/plain")

    map = get_object_or_404(Map,pk=mapid) 
    if not request.user.has_perm('maps.change_map', obj=map):
        return HttpResponse(_('You are not permitted to save this map'),
                            status=401,
                            mimetype="text/plain")

    conf = json.loads(request.raw_post_data)
    
    map.title = conf['about']['title']
    map.abstract = conf['about']['abstract']
    map.contact = conf['about']['contact']
    map.zoom = conf['map']['zoom']
    map.center_lon = conf['map']['center'][0]
    map.center_lat = conf['map']['center'][1]
    
    # remove any layers in the current map
    for layer in map.layer_set.all():
        layer.delete()
    
    # construct layers now specified in the order given.
    if 'wms' in conf and 'layers' in conf['map']:
        services = conf['wms']
        layers = conf['map']['layers']
        ordering = 0
        for l in layers:
            if 'wms' in l and l['wms'] in services:
                map.layer_set.create(
                    name=l['name'], 
                    group=l.get('group', ''), 
                    ows_url=services[l['wms']], 
                    styles=l.get('styles', ''),
                    format=l.get('format', ''),
                    opacity=l.get('opacity', 100),
                    transparent=l.get("transparent", False),
                    stack_order=ordering
                )
                ordering = ordering + 1
    map.save()
    return HttpResponse('', status=204)

def create_map_json(request):
    if not request.user.is_authenticated():
        return HttpResponse(_("You must be logged in to save this map"),
                            status=401,
                            mimetype="text/plain")

    conf = json.loads(request.raw_post_data)
    title = conf['about']['title']
    abstract = conf['about']['abstract']
    contact = conf['about']['contact']
    zoom = conf['map']['zoom']
    center_lon = conf['map']['center'][0]
    center_lat = conf['map']['center'][1]

    map = Map.objects.create(
        title=title, 
        abstract=abstract, 
        contact=contact, 
        zoom=zoom, 
        center_lon=center_lon, 
        center_lat=center_lat, 
        owner = request.user,
    )
    map.set_default_permissions()

    if 'wms' in conf and 'layers' in conf['map']:
        services = conf['wms']
        layers = conf['map']['layers']
        ordering = 0
        for l in layers:
            if 'wms' in l and l['wms'] in services:
                name = l['name']
                group = l.get('group', '')
                ows = services[l['wms']]
                map.layer_set.create(
                    name=l['name'], 
                    group=l.get('group', ''), 
                    ows_url=services[l['wms']], 
                    styles=l.get('styles', ''),
                    format=l.get('format', ''),
                    opacity=l.get('opacity', 100),
                    transparent=l.get("transparent", False),
                    stack_order=ordering
                )
                ordering = ordering + 1
    return map

=======
    	return HttpResponse(json.dumps(map.viewer_json()))
    elif request.method == 'PUT':
        if not request.user.is_authenticated():
            return HttpResponse(
                _("You must be logged in to save this map"),
                status=401,
                mimetype="text/plain"
            )
        map = get_object_or_404(Map, pk=mapid)
        try:
            map.update_from_viewer(request.raw_post_data)
            return HttpResponse(
                "Map successfully updated.", 
                mimetype="text/plain",
                status=204
            )
        except Exception, e:
            return HttpResponse(
                "The server could not understand the request." + str(e),
                mimetype="text/plain",
                status=400
            )
>>>>>>> 1e2b9102
@csrf_exempt
def newmap(request):
    '''
    View that creates a new map.  
    
    If the query argument 'copy' is given, the inital map is
    a copy of the map with the id specified, otherwise the 
    default map configuration is used.  If copy is specified
    and the map specified does not exist a 404 is returned.
    '''
    if request.method == 'GET' and 'copy' in request.GET:
        mapid = request.GET['copy']
        map = get_object_or_404(Map,pk=mapid) 
        config = map.viewer_json()
        del config['id']
    else:
        if request.method == 'GET':
            params = request.GET
        elif request.method == 'POST':
            params = request.POST
        else:
            return HttpResponse(status=405)
        
        if 'layer' in params:
            bbox = None
            layers = []
            for layer_name in params.getlist('layer'):
                try:
                    layer = Layer.objects.get(typename=layer_name)
                except ObjectDoesNotExist:
                    # bad layer, skip 
                    continue

                layer_bbox = layer.resource.latlon_bbox
                if bbox is None:
                    bbox = layer_bbox[0:4]
                else:
                    bbox[0] = min(bbox[0], layer_bbox[0])
                    bbox[1] = max(bbox[1], layer_bbox[1])
                    bbox[2] = min(bbox[2], layer_bbox[2])
                    bbox[3] = max(bbox[3], layer_bbox[3])
                
                layers.append(MapLayer(
                    map = map,
                    name = layer.typename,
                    ows_url = settings.GEOSERVER_BASE_URL + "wms",
                    visibility = True
                ))

            if bbox is not None:
                minx, maxx, miny, maxy = [float(c) for c in bbox]
                x = (minx + maxx) / 2
                y = (miny + maxy) / 2
                wkt = "POINT(" + str(x) + " " + str(y) + ")"
                center = GEOSGeometry(wkt, srid=4326)
                center.transform(3785)

                width_zoom = math.log(360 / (maxx - minx), 2)
                height_zoom = math.log(360 / (maxy - miny), 2)

                map.center_x = center.x
                map.center_y = center.y
                map.zoom = math.ceil(min(width_zoom, height_zoom))

            config = map.viewer_json(*(DEFAULT_BASELAYERS + layers))
            config['fromLayer'] = True
        else:
            config = DEFAULT_MAP_CONFIG
    return render_to_response('maps/view.html', RequestContext(request, {
        'config': json.dumps(config), 
        'GOOGLE_API_KEY' : settings.GOOGLE_API_KEY,
        'GEOSERVER_BASE_URL' : settings.GEOSERVER_BASE_URL
    }))

h = httplib2.Http()
h.add_credentials(_user,_password)

@login_required
def map_download(request, mapid):
    """ 
    Complicated request
    XXX To do, remove layer status once progress id done 
    This should be fix because 
    """ 
    mapObject = get_object_or_404(Map,pk=mapid)
    if not request.user.has_perm('maps.view_map', obj=mapObject):
        return HttpResponse(_('Not Permitted'), status=401)

    map_status = dict()
    if request.method == 'POST': 
        url = "%srest/process/batchDownload/launch/" % settings.GEOSERVER_BASE_URL
        resp, content = h.request(url,'POST',body=mapObject.json)
        if resp.status != 404 or 400: 
            request.session["map_status"] = eval(content)
            map_status = eval(content)
        else: 
            pass # XXX fix
    if request.method == 'GET':
        if "map_status" in request.session and type(request.session["map_status"]) == dict:
            msg = "You already started downloading a map"
        else: 
            msg = "You should download a map" 
    return render_to_response('maps/download.html', RequestContext(request, {
         "map_status" : map_status,
         "map" : mapObject,
         "geoserver" : settings.GEOSERVER_BASE_URL,
         "site" : settings.SITEURL
    }))
    

def check_download(request):
    """
    this is an endpoint for monitoring map downloads
    """
    try:
        layer = request.session["map_status"] 
        if type(layer) == dict:
            url = "%srest/process/batchDownload/status/%s" % (settings.GEOSERVER_BASE_URL,layer["id"])
            resp,content = h.request(url,'GET')
            status= resp.status
            if resp.status == 400:
                return HttpResponse(content="Something went wrong",status=status)
        else: 
            content = "Something Went wrong" 
            status  = 400 
    except ValueError:
        print "No layer_status in your session"
    return HttpResponse(content=content,status=status)


@csrf_exempt
def batch_layer_download(request):
    """
    batch download a set of layers
    
    POST - begin download
    GET?id=<download_id> monitor status
    """

    # currently this just piggy-backs on the map download backend 
    # by specifying an ad hoc map that contains all layers requested
    # for download. assumes all layers are hosted locally.
    # status monitoring is handled slightly differently.
    
    if request.method == 'POST':

        def layer_son(layer):
            return {
                "name" : layer.typename, 
                "service" : layer.service_type, 
                "metadataURL" : "http://localhost/fake/url/{name}".format(name=layer.name),
                "serviceURL" : "http://localhost/%s" %layer.name,
            } 
            
        
        fake_map = { 
            "map" : { 
                "title" : "Batch Download", 
                "abstract" : "Collection of layers selected from GeoNode", 
                "author" : "The GeoNode Team",
            }, 
            "layers" : []
        }
        

        for layer_id in request.POST.getlist('layer'):
            try:
                layer = Layer.objects.get(typename=layer_id)
                
                if layer is not None:
                    fake_map['layers'].append(layer_son(layer))
            except ObjectDoesNotExist:
                # bad layer, skip 
                continue

        url = "%srest/process/batchDownload/launch/" % settings.GEOSERVER_BASE_URL
        resp, content = h.request(url,'POST',body=json.dumps(fake_map))
        return HttpResponse(content, status=resp.status)

    
    if request.method == 'GET':
        # essentially, this just proxies back to geoserver
        download_id = request.GET.get('id', None)
        if download_id is None:
            return HttpResponse(status=404)

        url = "%srest/process/batchDownload/status/%s" % (settings.GEOSERVER_BASE_URL, download_id)
        resp,content = h.request(url,'GET')
        return HttpResponse(content, status=resp.status)



def view_map_permissions(request, mapid):
    map = get_object_or_404(Map,pk=mapid) 

    if not request.user.has_perm('maps.change_map_permissions', obj=map):
        return HttpResponse(loader.render_to_string('401.html', 
            RequestContext(request, {'error_message': 
                _("You are not permitted to view this map's permissions")})), status=401)

    ctx = _view_perms_context(map, MAP_LEV_NAMES)
    ctx['map'] = map
    return render_to_response("maps/permissions.html", RequestContext(request, ctx))
                              

# XXX should not be exempt
@csrf_exempt
@login_required
def edit_map_permissions(request, mapid):
    map = get_object_or_404(Map,pk=mapid) 

    if not request.user.has_perm('maps.change_map_permissions', obj=map):
        return HttpResponse(loader.render_to_string('401.html', 
            RequestContext(request, {'error_message':
                _("You are not permitted to edit this map's permissions")})), status=401)
    
    if request.method == 'GET':
        info = _perms_info_json(map, MAP_LEV_NAMES)
        ctx = {'map': map, 'permissions_json': info}
        return render_to_response("maps/edit_permissions.html", RequestContext(request, ctx))
    elif request.method == 'POST':        
        errors = _handle_perms_edit(request, map)
        result = {}
        if len(errors) > 0:
            result['success'] = False
            result['errors'] = errors
        else:
            result['success'] = True
            result['redirect_to'] = reverse('view_map_permissions', args=(map.id,))
        result = json.dumps(result)

        return HttpResponse(result, mimetype="application/javascript")


@login_required
def deletemap(request, mapid):
    '''
    '''
    # XXX transaction?
    map = get_object_or_404(Map,pk=mapid) 

    if not request.user.has_perm('maps.delete_map', obj=map):
        return HttpResponse(loader.render_to_string('401.html', 
            RequestContext(request, {'error_message': 
                _("You are not permitted to delete this map.")})), status=401)

    layers = MapLayer.objects.filter(map=map.id) 
     
    map.delete()
    for layer in layers:
        layer.delete()
        return HttpResponseRedirect(reverse('geonode.views.community'))

def mapdetail(request,mapid): 
    '''
    The view that show details of each map
    '''
<<<<<<< HEAD
    map = get_object_or_404(Map,pk=mapid)
    if not request.user.has_perm('maps.view_map', obj=map):
        return HttpResponse(loader.render_to_string('401.html', 
            RequestContext(request, {'error_message': 
                _("You are not allowed to view this map.")})), status=401)
     
    config = build_map_config(map)
    config["backgroundLayers"] = settings.MAP_BASELAYERS
=======
    map = get_object_or_404(Map,pk=mapid) 
    config = map.viewer_json()
>>>>>>> 1e2b9102
    config = json.dumps(config)
    layers = MapLayer.objects.filter(map=map.id) 
    return render_to_response("maps/mapinfo.html", RequestContext(request, {
        'config': config, 
        'map': map,
        'layers': layers
    }))

def map_controller(request, mapid):
    '''
    main view for map resources, dispatches to correct 
    view based on method and query args. 
    '''
    if 'remove' in request.GET: 
        return deletemap(request, mapid)
    else:
        return mapdetail(request, mapid)

def view(request, mapid):
    """  
    The view that returns the map composer opened to
    the map with the given map ID.
    """
    map = Map.objects.get(pk=mapid)
<<<<<<< HEAD
    if not request.user.has_perm('maps.view_map', obj=map):
        return HttpResponse(loader.render_to_string('401.html', 
            RequestContext(request, {'error_message': 
                _("You are not allowed to view this map.")})), status=401)    
    
    config = build_map_config(map)
    config["backgroundLayers"] = settings.MAP_BASELAYERS
=======
    config = map.viewer_json()
>>>>>>> 1e2b9102
    return render_to_response('maps/view.html', RequestContext(request, {
        'config': json.dumps(config),
        'GOOGLE_API_KEY' : settings.GOOGLE_API_KEY,
        'GEOSERVER_BASE_URL' : settings.GEOSERVER_BASE_URL
    }))

def embed(request, mapid=None):
    if mapid is None:
        config = DEFAULT_MAP_CONFIG
    else:
        map = Map.objects.get(pk=mapid)
<<<<<<< HEAD
        if not request.user.has_perm('maps.view_map', obj=map):
            return HttpResponse(_("Not Permitted"), status=401, mimetype="text/plain")
        
        config = build_map_config(map)
    config["backgroundLayers"] = settings.MAP_BASELAYERS
=======
        config = map.viewer_json()
>>>>>>> 1e2b9102
    return render_to_response('maps/embed.html', RequestContext(request, {
        'config': json.dumps(config)
    }))


def data(request):
    return render_to_response('data.html', RequestContext(request, {
        'GEOSERVER_BASE_URL':settings.GEOSERVER_BASE_URL
    }))

def view_js(request, mapid):
    map = Map.objects.get(pk=mapid)
<<<<<<< HEAD
    if not request.user.has_perm('maps.view_map', obj=map):
        return HttpResponse(_("Not Permitted"), status=401, mimetype="text/plain")
    config = build_map_config(map)
=======
    config = map.viewer_json()
>>>>>>> 1e2b9102
    return HttpResponse(json.dumps(config), mimetype="application/javascript")

def fixdate(str):
    return " ".join(str.split("T"))

class LayerDescriptionForm(forms.Form):
    title = forms.CharField(300)
    abstract = forms.CharField(1000, widget=forms.Textarea, required=False)
    keywords = forms.CharField(500, required=False)

@csrf_exempt
@login_required
def _describe_layer(request, layer):
    if request.user.is_authenticated():
        if not request.user.has_perm('maps.change_layer', obj=layer):
            return HttpResponse(loader.render_to_string('401.html', 
                RequestContext(request, {'error_message': 
                    _("You are not permitted to modify this layer's metadata")})), status=401)
        
        poc = layer.poc
        metadata_author = layer.metadata_author
        poc_role = ContactRole.objects.get(layer=layer, role=layer.poc_role)
        metadata_author_role = ContactRole.objects.get(layer=layer, role=layer.metadata_author_role)

        if request.method == "POST":
            layer_form = LayerForm(request.POST, instance=layer, prefix="layer")
            if layer_form.is_valid():
                new_poc = layer_form.cleaned_data['poc']
                new_author = layer_form.cleaned_data['metadata_author']

                if new_poc is None:
                    poc_form = ContactForm(request.POST, prefix="poc")
                    if poc_form.has_changed and poc_form.is_valid():
                        new_poc = poc_form.save()

                if new_author is None:
                    author_form = ContactForm(request.POST, prefix="author")
                    if author_form.has_changed and author_form.is_valid():
                        new_author = author_form.save()

                if new_poc is not None and new_author is not None:
                    the_layer = layer_form.save(commit=False)
                    the_layer.poc = new_poc
                    the_layer.metadata_author = new_author
                    the_layer.save()
                    return HttpResponseRedirect("/data/" + layer.typename)

        else:
            layer_form = LayerForm(instance=layer, prefix="layer")
            if poc.user is None:
                poc_form = ContactForm(instance=poc, prefix="poc")
            else:
                layer_form.fields['poc'].initial = poc.id
                poc_form = ContactForm(prefix="poc")
                poc_form.hidden=True

            if metadata_author.user is None:
                author_form = ContactForm(instance=metadata_author, prefix="author")
            else:
                layer_form.fields['metadata_author'].initial = metadata_author.id
                author_form = ContactForm(prefix="author")
                author_form.hidden=True

        return render_to_response("maps/layer_describe.html", RequestContext(request, {
            "layer": layer,
            "layer_form": layer_form,
            "poc_form": poc_form,
            "author_form": author_form,
        }))
    else: 
        return HttpResponse("Not allowed", status=403)

@csrf_exempt
def _removeLayer(request,layer):
    if request.user.is_authenticated():
        if not request.user.has_perm('maps.delete_layer', obj=layer):
            return HttpResponse(loader.render_to_string('401.html', 
                RequestContext(request, {'error_message': 
                    _("You are not permitted to delete this layer")})), status=401)
        
        if (request.method == 'GET'):
            return render_to_response('maps/layer_remove.html',RequestContext(request, {
                "layer": layer
            }))
        if (request.method == 'POST'):
            layer.delete()
            return HttpResponseRedirect(reverse("data"))
        else:
            return HttpResponse("Not allowed",status=403) 
    else:  
        return HttpResponse("Not allowed",status=403)

@csrf_exempt
def _changeLayerDefaultStyle(request,layer):
    if request.user.is_authenticated():
        if not request.user.has_perm('maps.change_layer', obj=layer):
            return HttpResponse(loader.render_to_string('401.html', 
                RequestContext(request, {'error_message': 
                    _("You are not permitted to modify this layer")})), status=401)
        
        if (request.method == 'POST'):
            style_name = request.POST.get('defaultStyle')

            # would be nice to implement
            # better handling of default style switching
            # in layer model or deeper (gsconfig.py, REST API)

            old_default = layer.default_style
            if old_default.name == style_name:
                return HttpResponse("Default style for %s remains %s" % (layer.name, style_name), status=200)

            # This code assumes without checking
            # that the new default style name is included
            # in the list of possible styles.

            new_style = (style for style in layer.styles if style.name == style_name).next()

            layer.default_style = new_style
            layer.styles = [s for s in layer.styles if s.name != style_name] + [old_default]
            layer.save()
            return HttpResponse("Default style for %s changed to %s" % (layer.name, style_name),status=200)
        else:
            return HttpResponse("Not allowed",status=403)
    else:  
        return HttpResponse("Not allowed",status=403)

@csrf_exempt
def layerController(request, layername):
    layer = get_object_or_404(Layer, typename=layername)
    if (request.META['QUERY_STRING'] == "describe"):
        return _describe_layer(request,layer)
    if (request.META['QUERY_STRING'] == "remove"):
        return _removeLayer(request,layer)
    if (request.META['QUERY_STRING'] == "update"):
        return _updateLayer(request,layer)
    if (request.META['QUERY_STRING'] == "style"):
        return _changeLayerDefaultStyle(request,layer)
    else: 
        if not request.user.has_perm('maps.view_layer', obj=layer):
            return HttpResponse(loader.render_to_string('401.html', 
                RequestContext(request, {'error_message': 
                    _("You are not permitted to view this layer")})), status=401)
        
        metadata = layer.metadata_csw()

        maplayer = MapLayer(name = layer.typename, ows_url = settings.GEOSERVER_BASE_URL + "wms")

        # center/zoom don't matter; the viewer will center on the layer bounds
        map = Map(projection="EPSG:900913")

        return render_to_response('maps/layer.html', RequestContext(request, {
            "layer": layer,
            "metadata": metadata,
            "viewer": json.dumps(map.viewer_json(* (DEFAULT_BASELAYERS + [maplayer]))),
            "GEOSERVER_BASE_URL": settings.GEOSERVER_BASE_URL
	    }))


GENERIC_UPLOAD_ERROR = _("There was an error while attempting to upload your data. \
Please try again, or contact and administrator if the problem continues.")

@login_required
@csrf_exempt
def upload_layer(request):
    if request.method == 'GET':
        return render_to_response('maps/layer_upload.html',
                                  RequestContext(request, {}))
    elif request.method == 'POST':
        try:
            layer, errors = _handle_layer_upload(request)
        except:
            errors = [GENERIC_UPLOAD_ERROR] 
        
        result = {}
        if len(errors) > 0:
            result['success'] = False
            result['errors'] = errors
        else:
            result['success'] = True
            result['redirect_to'] = reverse('geonode.maps.views.layerController', args=(layer.typename,)) + "?describe"

        result = json.dumps(result)
        return render_to_response('json_html.html',
                                  RequestContext(request, {'json': result}))


@login_required
@csrf_exempt
def _updateLayer(request, layer):
    if not request.user.has_perm('maps.change_layer', obj=layer):
        return HttpResponse(loader.render_to_string('401.html', 
            RequestContext(request, {'error_message': 
                _("You are not permitted to modify this layer")})), status=401)
    
    if request.method == 'GET':
        cat = Layer.objects.gs_catalog
        info = cat.get_resource(layer.name)
        is_featuretype = info.resource_type == FeatureType.resource_type
        
        return render_to_response('maps/layer_replace.html',
                                  RequestContext(request, {'layer': layer,
                                                           'is_featuretype': is_featuretype}))
    elif request.method == 'POST':
        try:
            layer, errors = _handle_layer_upload(request, layer=layer)
        except:
            errors = [GENERIC_UPLOAD_ERROR] 

        result = {}
        if len(errors) > 0:
            result['success'] = False
            result['errors'] = errors
        else:
            result['success'] = True
            result['redirect_to'] = reverse('geonode.maps.views.layerController', args=(layer.typename,)) + "?describe"

    result = json.dumps(result)
    return render_to_response('json_html.html',
                              RequestContext(request, {'json': result}))

def _handle_layer_upload(request, layer=None):
    """
    handle upload of layer data. if specified, the layer given is 
    overwritten, otherwise a new layer is created.
    """

    base_file = request.FILES.get('base_file');
    if not base_file:
        return [_("You must specify a layer data file to upload.")]
    
    if layer is None:
        overwrite = False
        # XXX Give feedback instead of just replacing name
        # XXX We need a better way to remove xml-unsafe characters
        name = base_file.name[0:-4]
        name = name.replace(" ", "_")
        proposed_name = name
        count = 1
        while Layer.objects.filter(name=proposed_name).count() > 0:
            proposed_name = "%s_%d" % (name, count)
            count = count + 1
        name = proposed_name
    else:
        overwrite = True
        name = layer.name

    errors = []
    cat = Layer.objects.gs_catalog
    
    if not name:
        return[_("Unable to determine layer name.")]

    # shapefile upload
    elif base_file.name.lower().endswith('.shp'):
        # check that we are uploading the same resource 
        # type as the existing resource.
        if layer is not None:
            info = cat.get_resource(name)
            if info.resource_type != FeatureType.resource_type:
                return [_("This resource may only be replaced with raster data.")]
        
        create_store = cat.create_featurestore
        dbf_file = request.FILES.get('dbf_file')
        shx_file = request.FILES.get('shx_file')
        prj_file = request.FILES.get('prj_file')
        
        if not dbf_file: 
            errors.append(_("You must specify a .dbf file when uploading a shapefile."))
        if not shx_file: 
            errors.append(_("You must specify a .shx file when uploading a shapefile."))

        if errors:
            return None, errors
        
        # ... bundle the files together and send them along
        cfg = {
            'shp': base_file,
            'dbf': dbf_file,
            'shx': shx_file
        }
        if prj_file:
            cfg['prj'] = prj_file


    # any other type of upload
    else:
        if layer is not None:
            info = cat.get_resource(name)
            if info.resource_type != Coverage.resource_type:
                return [_("This resource may only be replaced with shapefile data.")]

        # ... we attempt to let geoserver figure it out, guessing it is coverage 
        create_store = cat.create_coveragestore
        cfg = base_file

    try:
        create_store(name, cfg, overwrite=overwrite)
    except geoserver.catalog.UploadError:
        errors.append(_("An error occurred while loading the data."))
    except geoserver.catalog.ConflictingDataError:
        errors.append(_("There is already a layer with the given name."))


    # if we successfully created the store in geoserver...
    if len(errors) == 0 and layer is None:
        gs_resource = None
        csw_record = None
        layer = None
        try:
            gs_resource = cat.get_resource(name)
            if gs_resource.latlon_bbox is None:
                # If GeoServer couldn't figure out the projection, we just
                # assume it's lat/lon to avoid a bad GeoServer configuration

                gs_resource.latlon_bbox = gs_resource.native_bbox
                gs_resource.projection = "EPSG:4326"
                cat.save(gs_resource)
            typename = gs_resource.store.workspace.name + ':' + gs_resource.name
            
            # if we created a new store, create a new layer
            layer = Layer.objects.create(name=gs_resource.name, 
                                         store=gs_resource.store.name,
                                         storeType=gs_resource.store.resource_type,
                                         typename=typename,
                                         workspace=gs_resource.store.workspace.name,
                                         title=gs_resource.title,
                                         uuid=str(uuid.uuid4()),
                                         owner=request.user)
            # A user without a profile might be uploading this
            poc_contact, __ = Contact.objects.get_or_create(user=request.user,
                                                   defaults={"name": request.user.username })
            author_contact, __ = Contact.objects.get_or_create(user=request.user,
                                                   defaults={"name": request.user.username })
            layer.poc = poc_contact
            layer.metadata_author = author_contact
            layer.save()
            layer.set_default_permissions()
        except:
            # Something went wrong, let's try and back out any changes
            if gs_resource is not None:
                # no explicit link from the resource to the layer, bah
                gs_layer = cat.get_layer(gs_resource.name) 
                store = gs_resource.store
                try:
                    cat.delete(gs_layer)
                except:
                    pass

                try: 
                    cat.delete(gs_resource)
                except:
                    pass

                try: 
                    cat.delete(store)
                except:
                    pass
            if csw_record is not None:
                try:
                    gn.delete(csw_record)
                except:
                    pass
            if layer is not None:
                layer.delete()
            layer = None
            errors.append(GENERIC_UPLOAD_ERROR)

    return layer, errors



@login_required
def view_layer_permissions(request, layername):
    layer = get_object_or_404(Layer,typename=layername) 

    if not request.user.has_perm('maps.change_layer_permissions', obj=layer):
        return HttpResponse(loader.render_to_string('401.html', 
            RequestContext(request, {'error_message': 
                _("You are not permitted to view this layer's permissions")})), status=401)
    
    ctx = _view_perms_context(layer, LAYER_LEV_NAMES)
    ctx['layer'] = layer
    return render_to_response("maps/layer_permissions.html", RequestContext(request, ctx))

def _view_perms_context(obj, level_names):

    ctx =  obj.get_all_level_info()
    def lname(l):
        return level_names.get(l, _("???"))
    ctx[ANONYMOUS_USERS] = lname(ctx.get(ANONYMOUS_USERS, obj.LEVEL_NONE))
    ctx[AUTHENTICATED_USERS] = lname(ctx.get(AUTHENTICATED_USERS, obj.LEVEL_NONE))

    ulevs = []
    for u, l in ctx['users'].items():
        ulevs.append([u, lname(l)])
    ulevs.sort()
    ctx['users'] = ulevs

    return ctx

def _perms_info_json(obj, level_names):
    info = obj.get_all_level_info()
    # these are always specified even if none
    info[ANONYMOUS_USERS] = info.get(ANONYMOUS_USERS, obj.LEVEL_NONE)
    info[AUTHENTICATED_USERS] = info.get(AUTHENTICATED_USERS, obj.LEVEL_NONE)
    info['users'] = sorted(info['users'].items())
    info['all_usernames'] = [x[0] for x in User.objects.values_list('username').order_by()]
    info['levels'] = [(i, level_names[i]) for i in obj.permission_levels]
    return json.dumps(info)

INVALID_PERMISSION_MESSAGE = _("Invalid permission level.")
def _handle_perms_edit(request, obj):
    errors = []
    params = request.POST
    valid_pl = obj.permission_levels
    
    anon_level = params[ANONYMOUS_USERS]
    # validate anonymous level, disallow admin level
    if not anon_level in valid_pl or anon_level == obj.LEVEL_ADMIN:
        errors.append(_("Anonymous Users") + ": " + INVALID_PERMISSION_MESSAGE)
    
    all_auth_level = params[AUTHENTICATED_USERS]
    if not all_auth_level in valid_pl:
        errors.append(_("Registered Users") + ": " + INVALID_PERMISSION_MESSAGE)

    kpat = re.compile("^u_(.*)_level$")
    ulevs = {}
    for k, level in params.items(): 
        m = kpat.match(k)
        if m: 
            username = m.groups()[0]
            if not level in valid_pl:
                errors.append(_("User") + " " + username + ": " + INVALID_PERMISSION_MESSAGE)
            else:
                ulevs[username] = level

    if len(errors) == 0: 
        obj.set_gen_level(ANONYMOUS_USERS, anon_level)
        obj.set_gen_level(AUTHENTICATED_USERS, all_auth_level)
        
        for username, level in ulevs.items():
            user = User.objects.get(username=username)
            obj.set_user_level(user, level)

    return errors

# XXX should not be exempt
@csrf_exempt
@login_required
def edit_layer_permissions(request, layername):
    layer = get_object_or_404(Layer,typename=layername) 

    if not request.user.has_perm('maps.change_layer_permissions', obj=layer):
        return HttpResponse(loader.render_to_string('401.html', 
            RequestContext(request, {'error_message':
                _("You are not permitted to edit this layer's permissions")})), status=401)

    if request.method == 'GET':
        info = _perms_info_json(layer, LAYER_LEV_NAMES)
        ctx = {'layer': layer, 'permissions_json': info}
        return render_to_response("maps/layer_edit_permissions.html", RequestContext(request, ctx))
    elif request.method == 'POST':

        errors = _handle_perms_edit(request, layer)
        
        result = {}
        if len(errors) > 0:
            result['success'] = False
            result['errors'] = errors
        else:
            result['success'] = True
            result['redirect_to'] = reverse('view_layer_permissions', args=(layer.typename,))
        result = json.dumps(result)

        return HttpResponse(result, mimetype="application/javascript")


def _basic_auth_user(request):
    """
    authenticate user based on http basic auth
    against the model database.
    """
    try:
        meth, auth = request.META['HTTP_AUTHORIZATION'].split()
        if meth.lower() != 'basic':
            return None
        username, password = base64.b64decode(auth).split(':')
        return authenticate(username=username, password=password)
    except:
        return None

def layer_acls(request):
    """
    returns json-encoded lists of layer identifiers that 
    represent the sets of read-write and read-only layers
    for the currently authenticated user. 
    """
    
    # XXX preference ?
    acl_user = request.user
    if 'HTTP_AUTHORIZATION' in request.META:
        acl_user = _basic_auth_user(request)
        if not acl_user: 
            return HttpResponse(_("Bad HTTP Authorization Credentials."),
                                status=401,
                                mimetype="text/plain")

            
    all_readable = set()
    all_writable = set()
    for bck in get_auth_backends():
        if hasattr(bck, 'objects_with_perm'):
            all_readable.update(bck.objects_with_perm(acl_user,
                                                      'maps.view_layer',
                                                      Layer))
            all_writable.update(bck.objects_with_perm(acl_user,
                                                      'maps.change_layer', 
                                                      Layer))
    read_only = [x for x in all_readable if x not in all_writable]
    read_write = [x for x in all_writable if x in all_readable]

    read_only = [x[0] for x in Layer.objects.filter(id__in=read_only).values_list('typename').all()]
    read_write = [x[0] for x in Layer.objects.filter(id__in=read_write).values_list('typename').all()]
    
    result = {
        'rw': read_write,
        'ro': read_only,
        'name': acl_user.username,
        'is_superuser':  acl_user.is_superuser,
        'is_anonymous': acl_user.is_anonymous()
    }

    return HttpResponse(json.dumps(result), mimetype="application/json")


def _split_query(query):
    """
    split and strip keywords, preserve space 
    separated quoted blocks.
    """

    qq = query.split(' ')
    keywords = []
    accum = None
    for kw in qq: 
        if accum is None: 
            if kw.startswith('"'):
                accum = kw[1:]
            elif kw: 
                keywords.append(kw)
        else:
            accum += ' ' + kw
            if kw.endswith('"'):
                keywords.append(accum[0:-1])
                accum = None
    if accum is not None:
        keywords.append(accum)
    return [kw.strip() for kw in keywords if kw.strip()]



DEFAULT_SEARCH_BATCH_SIZE = 10
MAX_SEARCH_BATCH_SIZE = 25
@csrf_exempt
def metadata_search(request):
    """
    handles a basic search for data using the 
    GeoNetwork catalog.

    the search accepts: 
    q - general query for keywords across all fields
    start - skip to this point in the results
    limit - max records to return

    for ajax requests, the search returns a json structure 
    like this: 
    
    {
    'total': <total result count>,
    'next': <url for next batch if exists>,
    'prev': <url for previous batch if exists>,
    'query_info': {
        'start': <integer indicating where this batch starts>,
        'limit': <integer indicating the batch size used>,
        'q': <keywords used to query>,
    },
    'rows': [
      {
        'name': <typename>,
        'abstract': '...',
        'keywords': ['foo', ...],
        'detail' = <link to geonode detail page>,
        'attribution': {
            'title': <language neutral attribution>,
            'href': <url>
        },
        'download_links': [
            ['pdf', 'PDF', <url>],
            ['kml', 'KML', <url>],
            [<format>, <name>, <url>]
            ...
        ],
        'metadata_links': [
           ['text/xml', 'TC211', <url>],
           [<mime>, <name>, <url>],
           ...
        ]
      },
      ...
    ]}
    """
    if request.method == 'GET':
        params = request.GET
    elif request.method == 'POST':
        params = request.POST
    else:
        return HttpResponse(status=405)

    # grab params directly to implement defaults as
    # opposed to panicy django forms behavior.
    query = params.get('q', '')
    try:
        start = int(params.get('start', '0'))
    except:
        start = 0
    try:
        limit = min(int(params.get('limit', DEFAULT_SEARCH_BATCH_SIZE)),
                    MAX_SEARCH_BATCH_SIZE)
    except: 
        limit = DEFAULT_SEARCH_BATCH_SIZE

    advanced = {}
    bbox = params.get('bbox', None)
    if bbox:
        try:
            bbox = [float(x) for x in bbox.split(',')]
            if len(bbox) == 4:
                advanced['bbox'] =  bbox
        except:
            # ignore...
            pass

    result = _metadata_search(query, start, limit, **advanced)

    # XXX slowdown here to dig out result permissions
    for doc in result['rows']: 
        try: 
            layer = Layer.objects.get(uuid=doc['uuid'])
            doc['_local'] = True
            doc['_permissions'] = {
                'view': request.user.has_perm('maps.view_layer', obj=layer),
                'change': request.user.has_perm('maps.change_layer', obj=layer),
                'delete': request.user.has_perm('maps.delete_layer', obj=layer),
                'change_permissions': request.user.has_perm('maps.change_layer_permissions', obj=layer),
            }
        except Layer.DoesNotExist:
            doc['_local'] = False
            pass

    result['success'] = True
    return HttpResponse(json.dumps(result), mimetype="application/json")

def _metadata_search(query, start, limit, **kw):
    
    csw = get_csw()

    keywords = _split_query(query)
    
    csw.getrecords(keywords=keywords, startposition=start+1, maxrecords=limit, bbox=kw.get('bbox', None))
    
    
    # build results 
    # XXX this goes directly to the result xml doc to obtain 
    # correct ordering and a fuller view of the result record
    # than owslib currently parses.  This could be improved by
    # improving owslib.
    results = [_build_search_result(doc) for doc in 
               csw._records.findall('//'+nspath('Record', namespaces['csw']))]

    result = {'rows': results, 
              'total': csw.results['matches']}

    result['query_info'] = {
        'start': start,
        'limit': limit,
        'q': query
    }
    if start > 0: 
        prev = max(start - limit, 0)
        params = urlencode({'q': query, 'start': prev, 'limit': limit})
        result['prev'] = reverse('geonode.maps.views.metadata_search') + '?' + params

    next = csw.results.get('nextrecord', 0) 
    if next > 0:
        params = urlencode({'q': query, 'start': next - 1, 'limit': limit})
        result['next'] = reverse('geonode.maps.views.metadata_search') + '?' + params
    
    return result

def search_result_detail(request):
    uuid = request.GET.get("uuid")
    csw = get_csw()
    csw.getrecordbyid([uuid])
    doc = csw._records.find(nspath('Record', namespaces['csw']))
    rec = _build_search_result(doc)
    
    try:
        layer = Layer.objects.get(uuid=uuid)
        layer_is_remote = False
    except:
        layer = None
        layer_is_remote = True

    return render_to_response('maps/search_result_snippet.html', RequestContext(request, {
        'rec': rec,
        'layer': layer,
        'layer_is_remote': layer_is_remote
    }))

def _build_search_result(doc):
    """
    accepts a node representing a csw result 
    record and builds a POD structure representing 
    the search result.
    """
    if doc is None:
        return None
    # Let owslib do some parsing for us...
    rec = CswRecord(doc)
    result = {}
    result['title'] = rec.title
    result['uuid'] = rec.identifier
    result['abstract'] = rec.abstract
    result['keywords'] = [x for x in rec.subjects if x]
    result['detail'] = rec.uri or ''

    # XXX needs indexing ? how
    result['attribution'] = {'title': '', 'href': ''}

    # XXX !_! pull out geonode 'typename' if there is one
    # index this directly... 
    if rec.uri:
        try:
            result['name'] = urlparse(rec.uri).path.split('/')[-1]
        except: 
            pass
    # fallback: use geonetwork uuid
    if not result.get('name', ''):
        result['name'] = rec.identifier

    # Take BBOX from GeoNetwork Result...
    # XXX this assumes all our bboxes are in this 
    # improperly specified SRS.
    if rec.bbox is not None and rec.bbox.crs == 'urn:ogc:def:crs:::WGS 1984':
        # slight workaround for ticket 530
        result['bbox'] = {
            'minx': min(rec.bbox.minx, rec.bbox.maxx),
            'maxx': max(rec.bbox.minx, rec.bbox.maxx),
            'miny': min(rec.bbox.miny, rec.bbox.maxy),
            'maxy': max(rec.bbox.miny, rec.bbox.maxy)
        }
    
    # XXX these could be exposed in owslib record...
    # locate all download links
    format_re = re.compile(".*\((.*)(\s*Format*\s*)\).*?")
    result['download_links'] = []
    for link_el in doc.findall(nspath('URI', namespaces['dc'])):
        if link_el.get('protocol', '') == 'WWW:DOWNLOAD-1.0-http--download':
            try:
                extension = link_el.get('name', '').split('.')[-1]
                format = format_re.match(link_el.get('description')).groups()[0]
                href = link_el.text
                result['download_links'].append((extension, format, href))
            except: 
                pass

    # construct the link to the geonetwork metadata record (not self-indexed)
    md_link = settings.GEONETWORK_BASE_URL + "srv/en/csw?" + urlencode({
            "request": "GetRecordById",
            "service": "CSW",
            "version": "2.0.2",
            "OutputSchema": "http://www.isotc211.org/2005/gmd",
            "ElementSetName": "full",
            "id": rec.identifier
        })
    result['metadata_links'] = [("text/xml", "TC211", md_link)]

    return result

def browse_data(request):
    return render_to_response('data.html', RequestContext(request, {}))

@csrf_exempt    
def search_page(request):
    # for non-ajax requests, render a generic search page

    if request.method == 'GET':
        params = request.GET
    elif request.method == 'POST':
        params = request.POST
    else:
        return HttpResponse(status=405)

    map = Map(projection="EPSG:900913", zoom = 1, center_x = 0, center_y = 0)

    return render_to_response('search.html', RequestContext(request, {
        'init_search': json.dumps(params or {}),
        'viewer_config': json.dumps(map.viewer_json(*DEFAULT_BASELAYERS)),
        'GOOGLE_API_KEY' : settings.GOOGLE_API_KEY,
        "site" : settings.SITEURL
    }))


def change_poc(request, ids, template = 'maps/change_poc.html'):
    layers = Layer.objects.filter(id__in=ids.split('_'))
    if request.method == 'POST':
        form = PocForm(request.POST)
        if form.is_valid():
            for layer in layers:
                layer.poc = form.cleaned_data['contact']
                layer.save()
            # Process the data in form.cleaned_data
            # ...
            return HttpResponseRedirect('/admin/maps/layer') # Redirect after POST
    else:
        form = PocForm() # An unbound form
    return render_to_response(template, RequestContext(request, 
                                  {'layers': layers, 'form': form }))<|MERGE_RESOLUTION|>--- conflicted
+++ resolved
@@ -7,24 +7,15 @@
 from django import forms
 from django.contrib.auth import authenticate, get_backends as get_auth_backends
 from django.contrib.auth.decorators import login_required
-<<<<<<< HEAD
 from django.contrib.auth.models import User
-from django.contrib.gis import gdal
-=======
 from django.contrib.gis.geos import GEOSGeometry
->>>>>>> 1e2b9102
 from django.core.exceptions import ObjectDoesNotExist
 from django.core.urlresolvers import reverse
 from django.db import transaction
 from django.http import HttpResponse, HttpResponseRedirect
 from django.shortcuts import render_to_response, get_object_or_404
 from django.conf import settings
-<<<<<<< HEAD
 from django.template import RequestContext, loader
-from django.utils.html import escape
-=======
-from django.template import RequestContext
->>>>>>> 1e2b9102
 from django.utils.translation import ugettext as _
 import json
 import math
@@ -100,7 +91,6 @@
 
 
 
-<<<<<<< HEAD
 MAP_LEV_NAMES = {
     Map.LEVEL_NONE  : _('No Permissions'),
     Map.LEVEL_READ  : _('Read Only'),
@@ -114,30 +104,21 @@
     Layer.LEVEL_ADMIN : _('Administrative')
 }
 
+@transaction.commit_manually
 def maps(request, mapid=None):
     if request.method == 'GET' and mapid is None:
-        map_configs = [{"id": map.pk, "config": build_map_config(map)} for map in Map.objects.all()
+        map_configs = [{"id": map.pk, "config": map.viewer_json()} for map in Map.objects.all()
                        if request.user.has_perm('maps.view_map', obj=map)]
         return HttpResponse(json.dumps({"maps": map_configs}), mimetype="application/json")
     elif request.method == 'GET' and mapid is not None:
         map = Map.objects.get(pk=mapid)
         if request.user.has_perm('maps.view_map', obj=map):
-            config = build_map_config(map)
+            config = map.viewer_json()
             return HttpResponse(json.dumps(config))
         else:
             return HttpResponse(loader.render_to_string('401.html', 
                 RequestContext(request, {})), status=401)
-=======
-@transaction.commit_manually
-def maps(request, mapid=None):
-    if request.method == 'GET' and mapid is None:
-        map_configs = [{"id": map.pk, "config": map.viewer_json()} for map in Map.objects.all()]
-        return HttpResponse(json.dumps({"maps": map_configs}), mimetype="application/json")
-    elif request.method == 'GET' and mapid is not None:
-        map = Map.objects.get(pk=mapid)
-        config = map.viewer_json()
-        return HttpResponse(json.dumps(config))
->>>>>>> 1e2b9102
+        
     elif request.method == 'POST':
         if not request.user.is_authenticated():
             return HttpResponse(
@@ -165,113 +146,9 @@
 def mapJSON(request, mapid):
     if request.method == 'GET':
         map = get_object_or_404(Map,pk=mapid) 
-<<<<<<< HEAD
         if not request.user.has_perm('maps.view_map', obj=map):
             return HttpResponse(loader.render_to_string('401.html', 
                 RequestContext(request, {})), status=401)
-    	config = build_map_config(map)
-    	return HttpResponse(json.dumps(config))
-    elif request.method == 'PUT':
-        return update_map_json(request, mapid)
-
-
-def update_map_json(request, mapid):
-    # login is required, but we'd prefer to 
-    # actually return a 401 status code to 
-    # ajax vs. an uninformative redirect.
-    if not request.user.is_authenticated():
-        return HttpResponse(_("You must be logged in to save this map"),
-                            status=401,
-                            mimetype="text/plain")
-
-    map = get_object_or_404(Map,pk=mapid) 
-    if not request.user.has_perm('maps.change_map', obj=map):
-        return HttpResponse(_('You are not permitted to save this map'),
-                            status=401,
-                            mimetype="text/plain")
-
-    conf = json.loads(request.raw_post_data)
-    
-    map.title = conf['about']['title']
-    map.abstract = conf['about']['abstract']
-    map.contact = conf['about']['contact']
-    map.zoom = conf['map']['zoom']
-    map.center_lon = conf['map']['center'][0]
-    map.center_lat = conf['map']['center'][1]
-    
-    # remove any layers in the current map
-    for layer in map.layer_set.all():
-        layer.delete()
-    
-    # construct layers now specified in the order given.
-    if 'wms' in conf and 'layers' in conf['map']:
-        services = conf['wms']
-        layers = conf['map']['layers']
-        ordering = 0
-        for l in layers:
-            if 'wms' in l and l['wms'] in services:
-                map.layer_set.create(
-                    name=l['name'], 
-                    group=l.get('group', ''), 
-                    ows_url=services[l['wms']], 
-                    styles=l.get('styles', ''),
-                    format=l.get('format', ''),
-                    opacity=l.get('opacity', 100),
-                    transparent=l.get("transparent", False),
-                    stack_order=ordering
-                )
-                ordering = ordering + 1
-    map.save()
-    return HttpResponse('', status=204)
-
-def create_map_json(request):
-    if not request.user.is_authenticated():
-        return HttpResponse(_("You must be logged in to save this map"),
-                            status=401,
-                            mimetype="text/plain")
-
-    conf = json.loads(request.raw_post_data)
-    title = conf['about']['title']
-    abstract = conf['about']['abstract']
-    contact = conf['about']['contact']
-    zoom = conf['map']['zoom']
-    center_lon = conf['map']['center'][0]
-    center_lat = conf['map']['center'][1]
-
-    map = Map.objects.create(
-        title=title, 
-        abstract=abstract, 
-        contact=contact, 
-        zoom=zoom, 
-        center_lon=center_lon, 
-        center_lat=center_lat, 
-        owner = request.user,
-    )
-    map.set_default_permissions()
-
-    if 'wms' in conf and 'layers' in conf['map']:
-        services = conf['wms']
-        layers = conf['map']['layers']
-        ordering = 0
-        for l in layers:
-            if 'wms' in l and l['wms'] in services:
-                name = l['name']
-                group = l.get('group', '')
-                ows = services[l['wms']]
-                map.layer_set.create(
-                    name=l['name'], 
-                    group=l.get('group', ''), 
-                    ows_url=services[l['wms']], 
-                    styles=l.get('styles', ''),
-                    format=l.get('format', ''),
-                    opacity=l.get('opacity', 100),
-                    transparent=l.get("transparent", False),
-                    stack_order=ordering
-                )
-                ordering = ordering + 1
-    return map
-
-=======
     	return HttpResponse(json.dumps(map.viewer_json()))
     elif request.method == 'PUT':
         if not request.user.is_authenticated():
@@ -294,7 +171,7 @@
                 mimetype="text/plain",
                 status=400
             )
->>>>>>> 1e2b9102
+
 @csrf_exempt
 def newmap(request):
     '''
@@ -552,19 +429,13 @@
     '''
     The view that show details of each map
     '''
-<<<<<<< HEAD
     map = get_object_or_404(Map,pk=mapid)
     if not request.user.has_perm('maps.view_map', obj=map):
         return HttpResponse(loader.render_to_string('401.html', 
             RequestContext(request, {'error_message': 
                 _("You are not allowed to view this map.")})), status=401)
      
-    config = build_map_config(map)
-    config["backgroundLayers"] = settings.MAP_BASELAYERS
-=======
-    map = get_object_or_404(Map,pk=mapid) 
     config = map.viewer_json()
->>>>>>> 1e2b9102
     config = json.dumps(config)
     layers = MapLayer.objects.filter(map=map.id) 
     return render_to_response("maps/mapinfo.html", RequestContext(request, {
@@ -589,17 +460,12 @@
     the map with the given map ID.
     """
     map = Map.objects.get(pk=mapid)
-<<<<<<< HEAD
     if not request.user.has_perm('maps.view_map', obj=map):
         return HttpResponse(loader.render_to_string('401.html', 
             RequestContext(request, {'error_message': 
                 _("You are not allowed to view this map.")})), status=401)    
     
-    config = build_map_config(map)
-    config["backgroundLayers"] = settings.MAP_BASELAYERS
-=======
     config = map.viewer_json()
->>>>>>> 1e2b9102
     return render_to_response('maps/view.html', RequestContext(request, {
         'config': json.dumps(config),
         'GOOGLE_API_KEY' : settings.GOOGLE_API_KEY,
@@ -611,15 +477,10 @@
         config = DEFAULT_MAP_CONFIG
     else:
         map = Map.objects.get(pk=mapid)
-<<<<<<< HEAD
         if not request.user.has_perm('maps.view_map', obj=map):
             return HttpResponse(_("Not Permitted"), status=401, mimetype="text/plain")
         
-        config = build_map_config(map)
-    config["backgroundLayers"] = settings.MAP_BASELAYERS
-=======
         config = map.viewer_json()
->>>>>>> 1e2b9102
     return render_to_response('maps/embed.html', RequestContext(request, {
         'config': json.dumps(config)
     }))
@@ -632,13 +493,9 @@
 
 def view_js(request, mapid):
     map = Map.objects.get(pk=mapid)
-<<<<<<< HEAD
     if not request.user.has_perm('maps.view_map', obj=map):
         return HttpResponse(_("Not Permitted"), status=401, mimetype="text/plain")
-    config = build_map_config(map)
-=======
     config = map.viewer_json()
->>>>>>> 1e2b9102
     return HttpResponse(json.dumps(config), mimetype="application/javascript")
 
 def fixdate(str):
