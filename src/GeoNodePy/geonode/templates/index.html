--- conflicted
+++ resolved
@@ -44,37 +44,6 @@
 {% block main %} 
 <div class="onecol">
 <!-- TODO: i18n on the text here -->
-<<<<<<< HEAD
-<div class="block">
-  <h2> {% trans "Welcome" %} </h2>
-  <p>
-  {% blocktrans %}
-GeoNode is an open source platform for sharing geospatial data and maps.  If you have any questions about the software or service, join our mailing list by emailing <em>geonode@librelist.com</em>.
-  {% endblocktrans %} 
-</p>
-</div>
-<div class="block">
-  <h2> {% trans "Maps" %} </h2>
-  <p>
-  {% blocktrans %} 
-GeoNode lets you compose and share maps.  <strong>Create</strong>
-    a map with our cartography tool, or <strong>explore</strong> maps
-    shared by others.
-  {% endblocktrans %} 
-</p>
-  <div id="explore_map"></div>
-  <div id="create_map"></div>
-</div>
-<div id="data_block" class="block">
-  <h2> {% trans "Data" %} </h2>
-  <p>
-  {% blocktrans %} 
-GeoNode lets you upload, manage, and browse data.  
-    <strong>Search</strong> for data that is valuable to you, or 
-    <strong>upload</strong> your own data.
-  {% endblocktrans %} 
-</p>
-=======
   <div class="block">
     <h2> {% trans "Welcome" %} </h2>
     <p>
@@ -95,7 +64,7 @@
     <div id="explore_map"></div>
     <div id="create_map"></div>
   </div>
-  <div class="block">
+  <div id="data_block" class="block">
     <h2> {% trans "Data" %} </h2>
     <p>
     {% blocktrans %} 
@@ -104,7 +73,6 @@
       <strong>upload</strong> your own data.
     {% endblocktrans %} 
     </p>
->>>>>>> ae5797e9
 
     <!-- Data search text box and button -->
 
