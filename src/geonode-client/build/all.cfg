--- conflicted
+++ resolved
@@ -131,11 +131,8 @@
     GeoExplorer/CapabilitiesRowExpander.js
     MapGrid.js
     GeoNode/SearchTable.js
-<<<<<<< HEAD
     GeoNode/MapSearchTable.js
-=======
     GeoNode/PermissionsEditor.js
->>>>>>> 057de469
     Lang.js
     
 exclude =
