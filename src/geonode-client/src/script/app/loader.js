(function() {

    var jsfiles = new Array(
        "/static/src/script/app/GeoExplorer.js",
        "/static/src/script/app/GeoNode/DataGrid.js",
        "/static/src/script/app/Lang.js",
        "/static/src/script/app/GeoExplorer/Viewer.js",
        "/static/src/script/app/MapGrid.js",
        "/static/src/script/app/GeoExplorer/CapabilitiesRowExpander.js",
        "/static/src/script/app/GeoNode/SearchTable.js",
<<<<<<< HEAD
        "/static/src/script/app/GeoNode/MapSearchTable.js"
=======
        "/static/src/script/app/GeoNode/PermissionsEditor.js"
>>>>>>> 057de469
    );

    var appendable = !((/MSIE/).test(navigator.userAgent) ||
                       (/Safari/).test(navigator.userAgent));
    var pieces = new Array(jsfiles.length);

    var element = document.getElementsByTagName("head").length ?
                    document.getElementsByTagName("head")[0] :
                    document.body;
    var script;

    for(var i=0; i<jsfiles.length; i++) {
        if(!appendable) {
            pieces[i] = "<script src='" + jsfiles[i] + "'></script>"; 
        } else {
            script = document.createElement("script");
            script.src = jsfiles[i];
            element.appendChild(script);
        }
    }
    if(!appendable) {
        document.write(pieces.join(""));
    }
})();<|MERGE_RESOLUTION|>--- conflicted
+++ resolved
@@ -8,11 +8,8 @@
         "/static/src/script/app/MapGrid.js",
         "/static/src/script/app/GeoExplorer/CapabilitiesRowExpander.js",
         "/static/src/script/app/GeoNode/SearchTable.js",
-<<<<<<< HEAD
-        "/static/src/script/app/GeoNode/MapSearchTable.js"
-=======
+        "/static/src/script/app/GeoNode/MapSearchTable.js",
         "/static/src/script/app/GeoNode/PermissionsEditor.js"
->>>>>>> 057de469
     );
 
     var appendable = !((/MSIE/).test(navigator.userAgent) ||
