--- conflicted
+++ resolved
@@ -1,8 +1,6 @@
 import os
 from django.conf import settings
 from unittest import TestCase
-<<<<<<< HEAD
-=======
 
 from tests.utils import check_layer, get_web_page
 
@@ -15,9 +13,7 @@
 
 from geoserver.catalog import FailedRequestError
 
-import os
 import urllib2
->>>>>>> 019aa8a9
 
 TEST_DATA = os.path.join(settings.PROJECT_ROOT, 'geonode_test_data')
 
